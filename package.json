{
  "name": "@quintype/framework",
<<<<<<< HEAD
  "version": "4.0.12-amp-optimizer.0",
=======
  "version": "4.0.12",
>>>>>>> 661b9417
  "description": "Libraries to help build Quintype Node.js apps",
  "main": "index.js",
  "scripts": {
    "prepublishOnly": "npm test && ./bin-dev-scripts/standard-version-release.sh",
    "test": "NODE_ENV=test npx mocha --recursive --require ./test/babel",
    "watch-test": "NODE_ENV=test npx mocha --recursive --watch --require ./test/babel",
    "coverage": "nyc --all npm test",
    "coverage-html": "nyc --all --reporter=html npm test",
    "docs": "rimraf docs && jsdoc -c jsdoc.json",
    "sync-files-to": "npx onchange --verbose --wait --await-write-finish 'client/**/*' 'server/**/*' 'isomorphic/**/*' -- ./bin-dev-scripts/sync-to.sh "
  },
  "repository": {
    "type": "git",
    "url": "git+https://github.com/quintype/quintype-node-framework.git"
  },
  "keywords": [
    "quintype"
  ],
  "author": "Quintype Developers <dev-core@quintype.com>",
  "license": "ISC",
  "bugs": {
    "url": "https://github.com/quintype/quintype-node-framework/issues"
  },
  "homepage": "https://github.com/quintype/quintype-node-framework#readme",
  "dependencies": {
<<<<<<< HEAD
    "@ampproject/toolbox-optimizer": "^2.6.0",
    "@quintype/amp": "^2.1.7",
=======
    "@ampproject/toolbox-optimizer-express": "^2.6.0",
    "@quintype/amp": "^2.1.9",
>>>>>>> 661b9417
    "@quintype/backend": "^1.23.1",
    "@quintype/components": "^2.16.1",
    "@quintype/seo": "^1.38.1",
    "atob": "^2.1.2",
    "cluster": "^0.7.7",
    "compression": "^1.7.4",
    "ejs": "^2.6.1",
    "express": "^4.16.4",
    "firebase": "^6.0.2",
    "get-youtube-id": "^1.0.1",
    "grpc": "^1.21.1",
    "http-proxy": "^1.17.0",
    "js-yaml": "^3.13.1",
    "lodash": "^4.17.15",
    "morgan": "^1.9.1",
    "react": "^16.8.6",
    "react-dom": "^16.8.6",
    "react-redux": "^7.0.1",
    "react-router": "^5.0.0",
    "redux": "^4.0.1",
    "sleep-promise": "^8.0.1",
    "winston": "3.2.1"
  },
  "devDependencies": {
    "@quintype/build": "^3.9.0",
    "babel-plugin-quintype-assets": "^1.1.1",
    "babel-plugin-react-css-modules": "^5.2.4",
    "babel-plugin-transform-es2015-modules-commonjs": "^6.26.2",
    "babel-plugin-transform-object-rest-spread": "^6.26.0",
    "babel-preset-es2015": "^6.24.1",
    "babel-preset-es2015-tree-shaking": "^1.0.1",
    "babel-preset-react": "^6.24.1",
    "babel-register": "^6.26.0",
    "better-docs": "^1.3.0",
    "eslint": "^5.16.0",
    "eslint-config-airbnb": "^17.1.0",
    "eslint-config-prettier": "^4.1.0",
    "eslint-plugin-import": "^2.16.0",
    "eslint-plugin-jsx-a11y": "^6.2.1",
    "eslint-plugin-prettier": "^3.0.1",
    "eslint-plugin-react": "^7.12.4",
    "gh-pages": "^2.1.1",
    "history": "^4.9.0",
    "jsdoc": "^3.6.3",
    "jsdom": "^14.0.0",
    "jsdom-global": "3.0.2",
    "mocha": "^6.1.4",
    "nyc": "^14.1.1",
    "onchange": "^4.1.0",
    "standard-version": "^5.0.2",
    "supertest": "^4.0.2"
  },
  "peerDependencies": {
    "@quintype/seo": "^1.22.0"
  },
  "nyc": {
    "exclude": [
      "coverage",
      "test",
      "client/*.js"
    ],
    "check-coverage": true,
    "per-file": true,
    "lines": 100,
    "statements": 100,
    "functions": 100
  }
}<|MERGE_RESOLUTION|>--- conflicted
+++ resolved
@@ -1,10 +1,6 @@
 {
   "name": "@quintype/framework",
-<<<<<<< HEAD
   "version": "4.0.12-amp-optimizer.0",
-=======
-  "version": "4.0.12",
->>>>>>> 661b9417
   "description": "Libraries to help build Quintype Node.js apps",
   "main": "index.js",
   "scripts": {
@@ -30,13 +26,8 @@
   },
   "homepage": "https://github.com/quintype/quintype-node-framework#readme",
   "dependencies": {
-<<<<<<< HEAD
     "@ampproject/toolbox-optimizer": "^2.6.0",
-    "@quintype/amp": "^2.1.7",
-=======
-    "@ampproject/toolbox-optimizer-express": "^2.6.0",
     "@quintype/amp": "^2.1.9",
->>>>>>> 661b9417
     "@quintype/backend": "^1.23.1",
     "@quintype/components": "^2.16.1",
     "@quintype/seo": "^1.38.1",
