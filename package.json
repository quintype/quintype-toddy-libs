{
  "name": "@quintype/framework",
<<<<<<< HEAD
  "version": "2.95.0-dep-bump.1",
=======
  "version": "2.95.0",
>>>>>>> 19740beb
  "description": "Libraries to help build Quintype Node.js apps",
  "main": "index.js",
  "scripts": {
    "prepublishOnly": "npm test && ./bin-dev-scripts/standard-version-release.sh",
    "test": "NODE_ENV=test npx mocha --recursive --require ./test/babel",
    "watch-test": "NODE_ENV=test npx mocha --recursive --watch --require ./test/babel",
    "coverage": "nyc --all npm test",
    "coverage-html": "nyc --all --reporter=html npm test",
    "sync-files-to": "npx onchange --verbose --wait --await-write-finish 'client/**/*' 'server/**/*' 'isomorphic/**/*' -- ./bin-dev-scripts/sync-to.sh "
  },
  "repository": {
    "type": "git",
    "url": "git+https://github.com/quintype/quintype-node-framework.git"
  },
  "keywords": [
    "quintype"
  ],
  "author": "Quintype Developers <dev-core@quintype.com>",
  "license": "ISC",
  "bugs": {
    "url": "https://github.com/quintype/quintype-node-framework/issues"
  },
  "homepage": "https://github.com/quintype/quintype-node-framework#readme",
  "dependencies": {
<<<<<<< HEAD
    "@quintype/backend": "^1.15.1",
    "@quintype/components": "^1.58.0-react-redux.0",
=======
    "@quintype/backend": "^1.16.0",
    "@quintype/components": "^1.42.0",
>>>>>>> 19740beb
    "atob": "^2.1.2",
    "cluster": "^0.7.7",
    "compression": "^1.7.4",
    "ejs": "^2.6.1",
    "express": "^4.16.4",
    "get-youtube-id": "^1.0.1",
    "http-proxy": "^1.17.0",
    "js-yaml": "^3.13.1",
    "lodash": "^4.17.11",
    "morgan": "^1.9.1",
    "react": "^16.8.6",
    "react-dom": "^16.8.6",
    "react-redux": "^7.0.1",
    "react-router": "^5.0.0",
    "redux": "^4.0.1",
    "sleep-promise": "^8.0.1",
    "winston": "3.2.1"
  },
  "devDependencies": {
    "@quintype/build": "^3.8.1",
    "babel-plugin-quintype-assets": "^1.1.1",
    "babel-plugin-react-css-modules": "^5.2.4",
    "babel-plugin-transform-es2015-modules-commonjs": "^6.26.2",
    "babel-preset-es2015": "^6.24.1",
    "babel-preset-es2015-tree-shaking": "^1.0.1",
    "babel-preset-react": "^6.24.1",
    "babel-register": "^6.26.0",
    "eslint": "^5.16.0",
    "eslint-config-airbnb": "^17.1.0",
    "eslint-config-prettier": "^4.1.0",
    "eslint-plugin-import": "^2.16.0",
    "eslint-plugin-jsx-a11y": "^6.2.1",
    "eslint-plugin-prettier": "^3.0.1",
    "eslint-plugin-react": "^7.12.4",
    "history": "^4.9.0",
    "jsdom": "^14.0.0",
    "jsdom-global": "3.0.2",
    "mocha": "^6.1.2",
    "nyc": "^13.3.0",
    "onchange": "^4.1.0",
    "standard-version": "^5.0.2",
    "supertest": "^4.0.2"
  },
  "peerDependencies": {
    "@quintype/seo": "^1.22.0"
  },
  "nyc": {
    "exclude": [
      "coverage",
      "test",
      "client/*.js"
    ],
    "check-coverage": true,
    "per-file": true,
    "lines": 100,
    "statements": 100,
    "functions": 100
  }
}<|MERGE_RESOLUTION|>--- conflicted
+++ resolved
@@ -1,10 +1,6 @@
 {
   "name": "@quintype/framework",
-<<<<<<< HEAD
-  "version": "2.95.0-dep-bump.1",
-=======
   "version": "2.95.0",
->>>>>>> 19740beb
   "description": "Libraries to help build Quintype Node.js apps",
   "main": "index.js",
   "scripts": {
@@ -29,13 +25,8 @@
   },
   "homepage": "https://github.com/quintype/quintype-node-framework#readme",
   "dependencies": {
-<<<<<<< HEAD
-    "@quintype/backend": "^1.15.1",
-    "@quintype/components": "^1.58.0-react-redux.0",
-=======
     "@quintype/backend": "^1.16.0",
-    "@quintype/components": "^1.42.0",
->>>>>>> 19740beb
+    "@quintype/components": "^2.0.1",
     "atob": "^2.1.2",
     "cluster": "^0.7.7",
     "compression": "^1.7.4",
@@ -73,7 +64,7 @@
     "history": "^4.9.0",
     "jsdom": "^14.0.0",
     "jsdom-global": "3.0.2",
-    "mocha": "^6.1.2",
+    "mocha": "^6.1.4",
     "nyc": "^13.3.0",
     "onchange": "^4.1.0",
     "standard-version": "^5.0.2",
