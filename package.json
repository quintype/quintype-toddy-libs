{
  "name": "@quintype/framework",
<<<<<<< HEAD
  "version": "4.7.3-onesignal.4",
=======
  "version": "4.7.3",
>>>>>>> c9af926b
  "description": "Libraries to help build Quintype Node.js apps",
  "main": "index.js",
  "scripts": {
    "prepublishOnly": "npm test && ./bin-dev-scripts/standard-version-release.sh",
    "test": "NODE_ENV=test npx mocha --recursive --require ./test/babel",
    "watch-test": "NODE_ENV=test npx mocha --recursive --watch --require ./test/babel",
    "coverage": "nyc --all npm test",
    "coverage-html": "nyc --all --reporter=html npm test",
    "docs": "rimraf docs && jsdoc -c jsdoc.json",
    "sync-files-to": "npx onchange --verbose --wait --await-write-finish 'client/**/*' 'server/**/*' 'isomorphic/**/*' -- ./bin-dev-scripts/sync-to.sh "
  },
  "repository": {
    "type": "git",
    "url": "git+https://github.com/quintype/quintype-node-framework.git"
  },
  "keywords": [
    "quintype"
  ],
  "author": "Quintype Developers <dev-core@quintype.com>",
  "license": "ISC",
  "bugs": {
    "url": "https://github.com/quintype/quintype-node-framework/issues"
  },
  "homepage": "https://github.com/quintype/quintype-node-framework#readme",
  "dependencies": {
    "@ampproject/toolbox-optimizer": "^2.6.0",
    "@quintype/amp": "^2.2.4",
    "@quintype/backend": "^1.3.0",
    "@quintype/components": "^2.16.1",
    "@quintype/seo": "^1.38.1",
    "atob": "^2.1.2",
    "cluster": "^0.7.7",
    "compression": "^1.7.4",
    "ejs": "^2.6.1",
    "express": "^4.16.4",
    "firebase": "^6.0.2",
    "get-youtube-id": "^1.0.1",
    "grpc": "^1.21.1",
    "http-proxy": "^1.17.0",
    "js-yaml": "^3.13.1",
    "lodash": "^4.17.15",
    "morgan": "^1.9.1",
    "path-to-regexp": "^6.2.0",
    "react": "^16.8.6",
    "react-dom": "^16.8.6",
    "react-redux": "^7.0.1",
    "react-router": "^5.0.0",
    "redux": "^4.0.1",
    "sleep-promise": "^8.0.1",
    "winston": "3.2.1"
  },
  "devDependencies": {
    "@quintype/build": "^3.9.0",
    "babel-plugin-quintype-assets": "^1.1.1",
    "babel-plugin-react-css-modules": "^5.2.4",
    "babel-plugin-transform-es2015-modules-commonjs": "^6.26.2",
    "babel-plugin-transform-object-rest-spread": "^6.26.0",
    "babel-preset-es2015": "^6.24.1",
    "babel-preset-es2015-tree-shaking": "^1.0.1",
    "babel-preset-react": "^6.24.1",
    "babel-register": "^6.26.0",
    "better-docs": "^1.3.0",
    "eslint": "^5.16.0",
    "eslint-config-airbnb": "^17.1.0",
    "eslint-config-prettier": "^4.1.0",
    "eslint-plugin-import": "^2.16.0",
    "eslint-plugin-jsx-a11y": "^6.2.1",
    "eslint-plugin-prettier": "^3.0.1",
    "eslint-plugin-react": "^7.12.4",
    "gh-pages": "^2.1.1",
    "history": "^4.9.0",
    "jsdoc": "^3.6.3",
    "jsdom": "^14.0.0",
    "jsdom-global": "3.0.2",
    "mocha": "^6.1.4",
    "nyc": "^14.1.1",
    "onchange": "^4.1.0",
    "prettier": "^2.2.1",
    "standard-version": "^5.0.2",
    "supertest": "^4.0.2"
  },
  "peerDependencies": {
    "@quintype/seo": "^1.22.0"
  },
  "nyc": {
    "exclude": [
      "coverage",
      "test",
      "client/*.js"
    ],
    "check-coverage": true,
    "per-file": true,
    "lines": 100,
    "statements": 100,
    "functions": 100
  }
}<|MERGE_RESOLUTION|>--- conflicted
+++ resolved
@@ -1,10 +1,6 @@
 {
   "name": "@quintype/framework",
-<<<<<<< HEAD
-  "version": "4.7.3-onesignal.4",
-=======
   "version": "4.7.3",
->>>>>>> c9af926b
   "description": "Libraries to help build Quintype Node.js apps",
   "main": "index.js",
   "scripts": {
