--- conflicted
+++ resolved
@@ -26,11 +26,7 @@
   },
   "homepage": "https://github.com/quintype/quintype-node-framework#readme",
   "dependencies": {
-<<<<<<< HEAD
     "@quintype/amp": "^1.0.28",
-=======
-    "@quintype/amp": "^1.0.27",
->>>>>>> 62dc9067
     "@quintype/backend": "^1.23.1",
     "@quintype/components": "^2.16.1",
     "@quintype/seo": "^1.38.1",
