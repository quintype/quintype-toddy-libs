{
  "name": "@quintype/framework",
<<<<<<< HEAD
  "version": "4.13.8-collection-cache.6",
=======
  "version": "4.14.0",
>>>>>>> efa0e7fe
  "description": "Libraries to help build Quintype Node.js apps",
  "main": "index.js",
  "scripts": {
    "prepublishOnly": "npm test && ./bin-dev-scripts/standard-version-release.sh",
    "test": "NODE_ENV=test npx mocha --recursive --require ./test/babel",
    "watch-test": "NODE_ENV=test npx mocha --recursive --watch --require ./test/babel",
    "coverage": "nyc --all npm test",
    "coverage-html": "nyc --all --reporter=html npm test",
    "docs": "rimraf docs && jsdoc -c jsdoc.json",
    "sync-files-to": "npx onchange --verbose --wait --await-write-finish 'client/**/*' 'server/**/*' 'isomorphic/**/*' -- ./bin-dev-scripts/sync-to.sh "
  },
  "repository": {
    "type": "git",
    "url": "git+https://github.com/quintype/quintype-node-framework.git"
  },
  "keywords": [
    "quintype"
  ],
  "author": "Quintype Developers <dev-core@quintype.com>",
  "license": "ISC",
  "bugs": {
    "url": "https://github.com/quintype/quintype-node-framework/issues"
  },
  "homepage": "https://github.com/quintype/quintype-node-framework#readme",
  "dependencies": {
    "@ampproject/toolbox-optimizer": "^2.6.0",
    "@quintype/amp": "^2.4.1",
<<<<<<< HEAD
    "@quintype/backend": "1.25.1",
=======
    "@quintype/backend": "^1.25.0",
>>>>>>> efa0e7fe
    "@quintype/components": "^2.16.1",
    "@quintype/prerender-node": "^3.2.24",
    "@quintype/seo": "^1.38.1",
    "atob": "^2.1.2",
    "cluster": "^0.7.7",
    "compression": "^1.7.4",
    "ejs": "^2.6.1",
    "elastic-apm-node": "^3.14.0",
    "express": "^4.16.4",
    "firebase": "^6.0.2",
    "get-youtube-id": "^1.0.1",
    "grpc": "^1.21.1",
    "http-proxy": "^1.17.0",
    "js-yaml": "^3.13.1",
    "lodash": "^4.17.15",
    "mocha-snapshots": "^4.2.0",
    "morgan": "^1.9.1",
    "path-to-regexp": "^6.2.0",
    "react": "^16.8.6",
    "react-dom": "^16.8.6",
    "react-redux": "^7.0.1",
    "react-router": "^5.0.0",
    "redux": "^4.0.1",
    "sleep-promise": "^8.0.1",
    "winston": "3.2.1"
  },
  "devDependencies": {
    "@loadable/component": "^5.14.1",
    "@loadable/server": "^5.14.2",
    "@quintype/build": "^3.9.0",
    "babel-plugin-quintype-assets": "^1.1.1",
    "babel-plugin-react-css-modules": "^5.2.4",
    "babel-plugin-transform-es2015-modules-commonjs": "^6.26.2",
    "babel-plugin-transform-object-rest-spread": "^6.26.0",
    "babel-preset-es2015": "^6.24.1",
    "babel-preset-es2015-tree-shaking": "^1.0.1",
    "babel-preset-react": "^6.24.1",
    "babel-register": "^6.26.0",
    "better-docs": "^1.3.0",
    "eslint": "^5.16.0",
    "eslint-config-airbnb": "^17.1.0",
    "eslint-config-prettier": "^4.1.0",
    "eslint-plugin-import": "^2.16.0",
    "eslint-plugin-jsx-a11y": "^6.2.1",
    "eslint-plugin-prettier": "^3.0.1",
    "eslint-plugin-react": "^7.12.4",
    "gh-pages": "^2.1.1",
    "history": "^4.9.0",
    "jsdoc": "^3.6.3",
    "jsdom": "^14.0.0",
    "jsdom-global": "3.0.2",
    "mocha": "^6.1.4",
    "nyc": "^14.1.1",
    "onchange": "^4.1.0",
    "path": "^0.12.7",
    "prettier": "^2.2.1",
    "standard-version": "^8.0.1",
    "supertest": "^4.0.2"
  },
  "peerDependencies": {
    "@quintype/seo": "^1.22.0"
  },
  "nyc": {
    "exclude": [
      "coverage",
      "test",
      "client/*.js"
    ],
    "check-coverage": true,
    "per-file": true,
    "lines": 100,
    "statements": 100,
    "functions": 100
  }
}<|MERGE_RESOLUTION|>--- conflicted
+++ resolved
@@ -1,10 +1,6 @@
 {
   "name": "@quintype/framework",
-<<<<<<< HEAD
-  "version": "4.13.8-collection-cache.6",
-=======
-  "version": "4.14.0",
->>>>>>> efa0e7fe
+  "version": "4.14.8-collection-cache.6",
   "description": "Libraries to help build Quintype Node.js apps",
   "main": "index.js",
   "scripts": {
@@ -32,11 +28,7 @@
   "dependencies": {
     "@ampproject/toolbox-optimizer": "^2.6.0",
     "@quintype/amp": "^2.4.1",
-<<<<<<< HEAD
     "@quintype/backend": "1.25.1",
-=======
-    "@quintype/backend": "^1.25.0",
->>>>>>> efa0e7fe
     "@quintype/components": "^2.16.1",
     "@quintype/prerender-node": "^3.2.24",
     "@quintype/seo": "^1.38.1",
