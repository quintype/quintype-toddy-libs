--- conflicted
+++ resolved
@@ -1,10 +1,6 @@
 {
   "name": "@quintype/framework",
-<<<<<<< HEAD
-  "version": "2.0.1",
-=======
-  "version": "1.8.0",
->>>>>>> f8dfeeba
+  "version": "2.0.2",
   "description": "Libraries to help build Quintype Node.js apps",
   "main": "index.js",
   "scripts": {
@@ -26,7 +22,7 @@
   },
   "homepage": "https://github.com/quintype/quintype-node-framework#readme",
   "dependencies": {
-    "@quintype/components": "^1.0.7",
+    "@quintype/components": "^1.0.18",
     "atob": "^2.0.3",
     "cluster": "^0.7.7",
     "get-youtube-id": "^1.0.0",
