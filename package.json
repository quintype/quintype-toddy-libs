--- conflicted
+++ resolved
@@ -1,10 +1,6 @@
 {
   "name": "@quintype/framework",
-<<<<<<< HEAD
-  "version": "2.57.2-testing2",
-=======
   "version": "2.60.0",
->>>>>>> 43bddc49
   "description": "Libraries to help build Quintype Node.js apps",
   "main": "index.js",
   "scripts": {
