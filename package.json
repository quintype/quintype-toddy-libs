{
  "name": "@quintype/framework",
<<<<<<< HEAD
  "version": "4.14.0-apm-trace.3",
=======
  "version": "4.13.8",
>>>>>>> a62eb58b
  "description": "Libraries to help build Quintype Node.js apps",
  "main": "index.js",
  "scripts": {
    "prepublishOnly": "npm test && ./bin-dev-scripts/standard-version-release.sh",
    "test": "NODE_ENV=test npx mocha --recursive --require ./test/babel",
    "watch-test": "NODE_ENV=test npx mocha --recursive --watch --require ./test/babel",
    "coverage": "nyc --all npm test",
    "coverage-html": "nyc --all --reporter=html npm test",
    "docs": "rimraf docs && jsdoc -c jsdoc.json",
    "sync-files-to": "npx onchange --verbose --wait --await-write-finish 'client/**/*' 'server/**/*' 'isomorphic/**/*' -- ./bin-dev-scripts/sync-to.sh "
  },
  "repository": {
    "type": "git",
    "url": "git+https://github.com/quintype/quintype-node-framework.git"
  },
  "keywords": [
    "quintype"
  ],
  "author": "Quintype Developers <dev-core@quintype.com>",
  "license": "ISC",
  "bugs": {
    "url": "https://github.com/quintype/quintype-node-framework/issues"
  },
  "homepage": "https://github.com/quintype/quintype-node-framework#readme",
  "dependencies": {
    "@ampproject/toolbox-optimizer": "^2.6.0",
    "@quintype/amp": "^2.4.1",
    "@quintype/backend": "^1.25.0",
    "@quintype/components": "^2.16.1",
    "@quintype/prerender-node": "^3.2.24",
    "@quintype/seo": "^1.38.1",
    "atob": "^2.1.2",
    "cluster": "^0.7.7",
    "compression": "^1.7.4",
    "ejs": "^2.6.1",
    "elastic-apm-node": "^3.14.0",
    "express": "^4.16.4",
    "firebase": "^6.0.2",
    "get-youtube-id": "^1.0.1",
    "grpc": "^1.21.1",
    "http-proxy": "^1.17.0",
    "js-yaml": "^3.13.1",
    "lodash": "^4.17.15",
    "mocha-snapshots": "^4.2.0",
    "morgan": "^1.9.1",
    "path-to-regexp": "^6.2.0",
    "react": "^16.8.6",
    "react-dom": "^16.8.6",
    "react-redux": "^7.0.1",
    "react-router": "^5.0.0",
    "redux": "^4.0.1",
    "sleep-promise": "^8.0.1",
    "winston": "3.2.1"
  },
  "devDependencies": {
    "@loadable/component": "^5.14.1",
    "@loadable/server": "^5.14.2",
    "@quintype/build": "^3.9.0",
    "babel-plugin-quintype-assets": "^1.1.1",
    "babel-plugin-react-css-modules": "^5.2.4",
    "babel-plugin-transform-es2015-modules-commonjs": "^6.26.2",
    "babel-plugin-transform-object-rest-spread": "^6.26.0",
    "babel-preset-es2015": "^6.24.1",
    "babel-preset-es2015-tree-shaking": "^1.0.1",
    "babel-preset-react": "^6.24.1",
    "babel-register": "^6.26.0",
    "better-docs": "^1.3.0",
    "eslint": "^5.16.0",
    "eslint-config-airbnb": "^17.1.0",
    "eslint-config-prettier": "^4.1.0",
    "eslint-plugin-import": "^2.16.0",
    "eslint-plugin-jsx-a11y": "^6.2.1",
    "eslint-plugin-prettier": "^3.0.1",
    "eslint-plugin-react": "^7.12.4",
    "gh-pages": "^2.1.1",
    "history": "^4.9.0",
    "jsdoc": "^3.6.3",
    "jsdom": "^14.0.0",
    "jsdom-global": "3.0.2",
    "mocha": "^6.1.4",
    "nyc": "^14.1.1",
    "onchange": "^4.1.0",
    "path": "^0.12.7",
    "prettier": "^2.2.1",
    "standard-version": "^8.0.1",
    "supertest": "^4.0.2"
  },
  "peerDependencies": {
    "@quintype/seo": "^1.22.0"
  },
  "nyc": {
    "exclude": [
      "coverage",
      "test",
      "client/*.js"
    ],
    "check-coverage": true,
    "per-file": true,
    "lines": 100,
    "statements": 100,
    "functions": 100
  }
}<|MERGE_RESOLUTION|>--- conflicted
+++ resolved
@@ -1,10 +1,6 @@
 {
   "name": "@quintype/framework",
-<<<<<<< HEAD
-  "version": "4.14.0-apm-trace.3",
-=======
   "version": "4.13.8",
->>>>>>> a62eb58b
   "description": "Libraries to help build Quintype Node.js apps",
   "main": "index.js",
   "scripts": {
