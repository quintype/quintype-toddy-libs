{
  "name": "@quintype/framework",
<<<<<<< HEAD
  "version": "4.17.0-axios-transform.5",
=======
  "version": "4.16.7",
>>>>>>> 5a812ee8
  "description": "Libraries to help build Quintype Node.js apps",
  "main": "index.js",
  "scripts": {
    "prepublishOnly": "npm test && ./bin-dev-scripts/standard-version-release.sh",
    "test": "NODE_ENV=test npx mocha --recursive --require ./test/babel",
    "watch-test": "NODE_ENV=test npx mocha --recursive --watch --require ./test/babel",
    "coverage": "nyc --all npm test",
    "coverage-html": "nyc --all --reporter=html npm test",
    "docs": "rimraf docs && jsdoc -c jsdoc.json",
    "sync-files-to": "npx onchange --verbose --wait --await-write-finish 'client/**/*' 'server/**/*' 'isomorphic/**/*' -- ./bin-dev-scripts/sync-to.sh "
  },
  "repository": {
    "type": "git",
    "url": "git+https://github.com/quintype/quintype-node-framework.git"
  },
  "keywords": [
    "quintype"
  ],
  "author": "Quintype Developers <dev-core@quintype.com>",
  "license": "ISC",
  "bugs": {
    "url": "https://github.com/quintype/quintype-node-framework/issues"
  },
  "homepage": "https://github.com/quintype/quintype-node-framework#readme",
  "dependencies": {
    "@ampproject/toolbox-optimizer": "2.8.0",
<<<<<<< HEAD
    "@quintype/backend": "^1.26.0-axios-transform.3",
    "@quintype/amp": "^2.4.5",
=======
    "@quintype/amp": "^2.4.6",
    "@quintype/backend": "1.25.3",
>>>>>>> 5a812ee8
    "@quintype/components": "^2.29.2",
    "@quintype/prerender-node": "^3.2.24",
    "@quintype/seo": "^1.38.1",
    "atob": "^2.1.2",
    "cluster": "^0.7.7",
    "compression": "^1.7.4",
    "ejs": "^2.6.1",
    "elastic-apm-node": "^3.14.0",
    "express": "^4.16.4",
    "firebase": "^6.0.2",
    "get-youtube-id": "^1.0.1",
    "grpc": "^1.21.1",
    "http-proxy": "^1.17.0",
    "js-yaml": "^3.13.1",
    "lodash": "^4.17.15",
    "mocha-snapshots": "^4.2.0",
    "morgan": "^1.9.1",
    "path-to-regexp": "^6.2.0",
    "react": "^16.8.6",
    "react-dom": "^16.8.6",
    "react-redux": "^7.0.1",
    "react-router": "^5.0.0",
    "redux": "^4.0.1",
    "request-promise": "^4.2.6",
    "sleep-promise": "^8.0.1",
    "winston": "3.2.1"
  },
  "devDependencies": {
    "@babel/eslint-parser": "^7.14.5",
    "@loadable/component": "^5.14.1",
    "@loadable/server": "^5.14.2",
    "@quintype/build": "^3.13.0",
    "babel-plugin-quintype-assets": "^1.1.1",
    "babel-plugin-react-css-modules": "^5.2.4",
    "babel-plugin-transform-es2015-modules-commonjs": "^6.26.2",
    "babel-plugin-transform-object-rest-spread": "^6.26.0",
    "babel-preset-es2015": "^6.24.1",
    "babel-preset-es2015-tree-shaking": "^1.0.1",
    "babel-preset-react": "^6.24.1",
    "babel-register": "^6.26.0",
    "better-docs": "^1.3.0",
    "eslint": "^5.16.0",
    "eslint-config-prettier": "^4.1.0",
    "eslint-config-standard": "^12.0.0",
    "eslint-plugin-import": "^2.17.2",
    "eslint-plugin-prettier": "^3.0.1",
    "eslint-plugin-promise": "^4.1.1",
    "eslint-plugin-react": "^7.12.4",
    "eslint-plugin-standard": "^4.0.1",
    "eslint-plugin-node": "^8.0.1",
    "gh-pages": "^2.1.1",
    "history": "^4.9.0",
    "husky": "^4.3.8",
    "jsdoc": "^3.6.3",
    "jsdom": "^14.0.0",
    "jsdom-global": "3.0.2",
    "lint-staged": "^8.1.5",
    "mocha": "^6.1.4",
    "nyc": "^14.1.1",
    "onchange": "^4.1.0",
    "path": "^0.12.7",
    "prettier": "^2.2.1",
    "standard-version": "^8.0.1",
    "supertest": "^4.0.2"
  },
  "peerDependencies": {
    "@quintype/seo": "^1.22.0"
  },
  "nyc": {
    "exclude": [
      "coverage",
      "test",
      "client/*.js"
    ],
    "check-coverage": true,
    "per-file": true,
    "lines": 100,
    "statements": 100,
    "functions": 100
  },
  "husky": {
    "hooks": {
      "pre-commit": "lint-staged"
    }
  },
  "lint-staged": {
    "*.{js,jsx}": [
      "npx eslint --fix",
      "git add"
    ]
  }
}<|MERGE_RESOLUTION|>--- conflicted
+++ resolved
@@ -1,10 +1,6 @@
 {
   "name": "@quintype/framework",
-<<<<<<< HEAD
   "version": "4.17.0-axios-transform.5",
-=======
-  "version": "4.16.7",
->>>>>>> 5a812ee8
   "description": "Libraries to help build Quintype Node.js apps",
   "main": "index.js",
   "scripts": {
@@ -31,13 +27,8 @@
   "homepage": "https://github.com/quintype/quintype-node-framework#readme",
   "dependencies": {
     "@ampproject/toolbox-optimizer": "2.8.0",
-<<<<<<< HEAD
     "@quintype/backend": "^1.26.0-axios-transform.3",
-    "@quintype/amp": "^2.4.5",
-=======
     "@quintype/amp": "^2.4.6",
-    "@quintype/backend": "1.25.3",
->>>>>>> 5a812ee8
     "@quintype/components": "^2.29.2",
     "@quintype/prerender-node": "^3.2.24",
     "@quintype/seo": "^1.38.1",
