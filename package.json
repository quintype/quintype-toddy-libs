{
  "name": "@quintype/framework",
<<<<<<< HEAD
  "version": "4.16.9-perf-update.1",
=======
  "version": "4.16.9",
>>>>>>> dfaf1b36
  "description": "Libraries to help build Quintype Node.js apps",
  "main": "index.js",
  "scripts": {
    "prepublishOnly": "npm test && ./bin-dev-scripts/standard-version-release.sh",
    "test": "NODE_ENV=test npx mocha --recursive --require ./test/babel",
    "watch-test": "NODE_ENV=test npx mocha --recursive --watch --require ./test/babel",
    "coverage": "nyc --all npm test",
    "coverage-html": "nyc --all --reporter=html npm test",
    "docs": "rimraf docs && jsdoc -c jsdoc.json",
    "sync-files-to": "npx onchange --verbose --wait --await-write-finish 'client/**/*' 'server/**/*' 'isomorphic/**/*' -- ./bin-dev-scripts/sync-to.sh "
  },
  "repository": {
    "type": "git",
    "url": "git+https://github.com/quintype/quintype-node-framework.git"
  },
  "keywords": [
    "quintype"
  ],
  "author": "Quintype Developers <dev-core@quintype.com>",
  "license": "ISC",
  "bugs": {
    "url": "https://github.com/quintype/quintype-node-framework/issues"
  },
  "homepage": "https://github.com/quintype/quintype-node-framework#readme",
  "dependencies": {
    "@ampproject/toolbox-optimizer": "2.8.0",
    "@quintype/amp": "^2.4.8",
    "@quintype/backend": "1.25.3",
    "@quintype/components": "^2.31.2",
    "@quintype/prerender-node": "^3.2.24",
    "@quintype/seo": "^1.38.1",
    "atob": "^2.1.2",
    "cluster": "^0.7.7",
    "compression": "^1.7.4",
    "ejs": "^2.6.1",
    "elastic-apm-node": "^3.14.0",
    "express": "^4.16.4",
    "firebase": "^6.0.2",
    "get-youtube-id": "^1.0.1",
    "grpc": "^1.21.1",
    "http-proxy": "^1.17.0",
    "js-yaml": "^3.13.1",
    "lodash": "^4.17.15",
    "mocha-snapshots": "^4.2.0",
    "morgan": "^1.9.1",
    "path-to-regexp": "^6.2.0",
    "react": "^16.8.6",
    "react-dom": "^16.8.6",
    "react-redux": "^7.0.1",
    "react-router": "^5.0.0",
    "redux": "^4.0.1",
    "sleep-promise": "^8.0.1",
    "winston": "3.2.1"
  },
  "devDependencies": {
    "@babel/eslint-parser": "^7.14.5",
    "@loadable/component": "^5.14.1",
    "@loadable/server": "^5.14.2",
    "@quintype/build": "^3.13.0",
    "babel-plugin-quintype-assets": "^1.1.1",
    "babel-plugin-react-css-modules": "^5.2.4",
    "babel-plugin-transform-es2015-modules-commonjs": "^6.26.2",
    "babel-plugin-transform-object-rest-spread": "^6.26.0",
    "babel-preset-es2015": "^6.24.1",
    "babel-preset-es2015-tree-shaking": "^1.0.1",
    "babel-preset-react": "^6.24.1",
    "babel-register": "^6.26.0",
    "better-docs": "^1.3.0",
    "eslint": "^5.16.0",
    "eslint-config-prettier": "^4.1.0",
    "eslint-config-standard": "^12.0.0",
    "eslint-plugin-import": "^2.17.2",
    "eslint-plugin-node": "^8.0.1",
    "eslint-plugin-prettier": "^3.0.1",
    "eslint-plugin-promise": "^4.1.1",
    "eslint-plugin-react": "^7.12.4",
    "eslint-plugin-standard": "^4.0.1",
    "gh-pages": "^2.1.1",
    "history": "^4.9.0",
    "husky": "^4.3.8",
    "jsdoc": "^3.6.3",
    "jsdom": "^14.0.0",
    "jsdom-global": "3.0.2",
    "lint-staged": "^8.1.5",
    "mocha": "^6.1.4",
    "nyc": "^14.1.1",
    "onchange": "^4.1.0",
    "path": "^0.12.7",
    "prettier": "^2.2.1",
    "standard-version": "^8.0.1",
    "supertest": "^4.0.2"
  },
  "peerDependencies": {
    "@quintype/seo": "^1.22.0"
  },
  "nyc": {
    "exclude": [
      "coverage",
      "test",
      "client/*.js"
    ],
    "check-coverage": true,
    "per-file": true,
    "lines": 100,
    "statements": 100,
    "functions": 100
  },
  "husky": {
    "hooks": {
      "pre-commit": "lint-staged"
    }
  },
  "lint-staged": {
    "*.{js,jsx}": [
      "npx eslint --fix",
      "git add"
    ]
  }
}<|MERGE_RESOLUTION|>--- conflicted
+++ resolved
@@ -1,10 +1,6 @@
 {
   "name": "@quintype/framework",
-<<<<<<< HEAD
-  "version": "4.16.9-perf-update.1",
-=======
   "version": "4.16.9",
->>>>>>> dfaf1b36
   "description": "Libraries to help build Quintype Node.js apps",
   "main": "index.js",
   "scripts": {
