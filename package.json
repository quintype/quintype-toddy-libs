{
  "name": "@quintype/framework",
<<<<<<< HEAD
  "version": "4.2.5-preload-route-data.0",
=======
  "version": "4.3.0",
>>>>>>> 8dd2e64f
  "description": "Libraries to help build Quintype Node.js apps",
  "main": "index.js",
  "scripts": {
    "prepublishOnly": "npm test && ./bin-dev-scripts/standard-version-release.sh",
    "test": "NODE_ENV=test npx mocha --recursive --require ./test/babel",
    "watch-test": "NODE_ENV=test npx mocha --recursive --watch --require ./test/babel",
    "coverage": "nyc --all npm test",
    "coverage-html": "nyc --all --reporter=html npm test",
    "docs": "rimraf docs && jsdoc -c jsdoc.json",
    "sync-files-to": "npx onchange --verbose --wait --await-write-finish 'client/**/*' 'server/**/*' 'isomorphic/**/*' -- ./bin-dev-scripts/sync-to.sh "
  },
  "repository": {
    "type": "git",
    "url": "git+https://github.com/quintype/quintype-node-framework.git"
  },
  "keywords": [
    "quintype"
  ],
  "author": "Quintype Developers <dev-core@quintype.com>",
  "license": "ISC",
  "bugs": {
    "url": "https://github.com/quintype/quintype-node-framework/issues"
  },
  "homepage": "https://github.com/quintype/quintype-node-framework#readme",
  "dependencies": {
    "@ampproject/toolbox-optimizer": "^2.6.0",
    "@quintype/amp": "^2.1.20",
    "@quintype/backend": "^1.23.1",
    "@quintype/components": "^2.16.1",
    "@quintype/seo": "^1.38.1",
    "atob": "^2.1.2",
    "cluster": "^0.7.7",
    "compression": "^1.7.4",
    "ejs": "^2.6.1",
    "express": "^4.16.4",
    "firebase": "^6.0.2",
    "get-youtube-id": "^1.0.1",
    "grpc": "^1.21.1",
    "http-proxy": "^1.17.0",
    "js-yaml": "^3.13.1",
    "lodash": "^4.17.15",
    "morgan": "^1.9.1",
    "path-to-regexp": "^6.2.0",
    "react": "^16.8.6",
    "react-dom": "^16.8.6",
    "react-redux": "^7.0.1",
    "react-router": "^5.0.0",
    "redux": "^4.0.1",
    "sleep-promise": "^8.0.1",
    "winston": "3.2.1"
  },
  "devDependencies": {
    "@quintype/build": "^3.9.0",
    "babel-plugin-quintype-assets": "^1.1.1",
    "babel-plugin-react-css-modules": "^5.2.4",
    "babel-plugin-transform-es2015-modules-commonjs": "^6.26.2",
    "babel-plugin-transform-object-rest-spread": "^6.26.0",
    "babel-preset-es2015": "^6.24.1",
    "babel-preset-es2015-tree-shaking": "^1.0.1",
    "babel-preset-react": "^6.24.1",
    "babel-register": "^6.26.0",
    "better-docs": "^1.3.0",
    "eslint": "^5.16.0",
    "eslint-config-airbnb": "^17.1.0",
    "eslint-config-prettier": "^4.1.0",
    "eslint-plugin-import": "^2.16.0",
    "eslint-plugin-jsx-a11y": "^6.2.1",
    "eslint-plugin-prettier": "^3.0.1",
    "eslint-plugin-react": "^7.12.4",
    "gh-pages": "^2.1.1",
    "history": "^4.9.0",
    "jsdoc": "^3.6.3",
    "jsdom": "^14.0.0",
    "jsdom-global": "3.0.2",
    "mocha": "^6.1.4",
    "nyc": "^14.1.1",
    "onchange": "^4.1.0",
    "standard-version": "^5.0.2",
    "supertest": "^4.0.2"
  },
  "peerDependencies": {
    "@quintype/seo": "^1.22.0"
  },
  "nyc": {
    "exclude": [
      "coverage",
      "test",
      "client/*.js"
    ],
    "check-coverage": true,
    "per-file": true,
    "lines": 100,
    "statements": 100,
    "functions": 100
  }
}<|MERGE_RESOLUTION|>--- conflicted
+++ resolved
@@ -1,10 +1,6 @@
 {
   "name": "@quintype/framework",
-<<<<<<< HEAD
-  "version": "4.2.5-preload-route-data.0",
-=======
   "version": "4.3.0",
->>>>>>> 8dd2e64f
   "description": "Libraries to help build Quintype Node.js apps",
   "main": "index.js",
   "scripts": {
