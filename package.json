--- conflicted
+++ resolved
@@ -1,10 +1,6 @@
 {
   "name": "@quintype/framework",
-<<<<<<< HEAD
-  "version": "3.25.0-mobile-data.1",
-=======
   "version": "3.25.0",
->>>>>>> 3443093c
   "description": "Libraries to help build Quintype Node.js apps",
   "main": "index.js",
   "scripts": {
