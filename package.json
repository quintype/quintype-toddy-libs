--- conflicted
+++ resolved
@@ -1,10 +1,6 @@
 {
   "name": "@quintype/framework",
-<<<<<<< HEAD
-  "version": "4.15.5-visual-stories.2",
-=======
   "version": "4.15.5",
->>>>>>> 5d6bd188
   "description": "Libraries to help build Quintype Node.js apps",
   "main": "index.js",
   "scripts": {
@@ -31,11 +27,7 @@
   "homepage": "https://github.com/quintype/quintype-node-framework#readme",
   "dependencies": {
     "@ampproject/toolbox-optimizer": "^2.6.0",
-<<<<<<< HEAD
     "@quintype/amp": "^2.4.3-visual-stories.0",
-=======
-    "@quintype/amp": "^2.4.2",
->>>>>>> 5d6bd188
     "@quintype/backend": "1.25.1",
     "@quintype/components": "^2.29.2",
     "@quintype/prerender-node": "^3.2.24",
