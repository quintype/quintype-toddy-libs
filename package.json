{
  "name": "@quintype/framework",
<<<<<<< HEAD
  "version": "3.25.0-amp-library-integration.54",
=======
  "version": "3.28.0",
>>>>>>> cad74249
  "description": "Libraries to help build Quintype Node.js apps",
  "main": "index.js",
  "scripts": {
    "prepublishOnly": "npm test && ./bin-dev-scripts/standard-version-release.sh",
    "test": "NODE_ENV=test npx mocha --recursive --require ./test/babel",
    "watch-test": "NODE_ENV=test npx mocha --recursive --watch --require ./test/babel",
    "coverage": "nyc --all npm test",
    "coverage-html": "nyc --all --reporter=html npm test",
    "docs": "rimraf docs && jsdoc -c jsdoc.json",
    "sync-files-to": "npx onchange --verbose --wait --await-write-finish 'client/**/*' 'server/**/*' 'isomorphic/**/*' -- ./bin-dev-scripts/sync-to.sh "
  },
  "repository": {
    "type": "git",
    "url": "git+https://github.com/quintype/quintype-node-framework.git"
  },
  "keywords": [
    "quintype"
  ],
  "author": "Quintype Developers <dev-core@quintype.com>",
  "license": "ISC",
  "bugs": {
    "url": "https://github.com/quintype/quintype-node-framework/issues"
  },
  "homepage": "https://github.com/quintype/quintype-node-framework#readme",
  "dependencies": {
    "@quintype/amp": "^1.4.0",
    "@quintype/backend": "^1.23.1",
    "@quintype/components": "^2.16.1",
    "@quintype/seo": "^1.38.1",
    "atob": "^2.1.2",
    "cluster": "^0.7.7",
    "compression": "^1.7.4",
    "ejs": "^2.6.1",
    "express": "^4.16.4",
    "firebase": "^6.0.2",
    "get-youtube-id": "^1.0.1",
    "grpc": "^1.21.1",
    "http-proxy": "^1.17.0",
    "js-yaml": "^3.13.1",
    "lodash": "^4.17.15",
    "morgan": "^1.9.1",
    "react": "^16.8.6",
    "react-dom": "^16.8.6",
    "react-redux": "^7.0.1",
    "react-router": "^5.0.0",
    "redux": "^4.0.1",
    "sleep-promise": "^8.0.1",
    "winston": "3.2.1"
  },
  "devDependencies": {
    "@quintype/build": "^3.9.0",
    "babel-plugin-quintype-assets": "^1.1.1",
    "babel-plugin-react-css-modules": "^5.2.4",
    "babel-plugin-transform-es2015-modules-commonjs": "^6.26.2",
    "babel-plugin-transform-object-rest-spread": "^6.26.0",
    "babel-preset-es2015": "^6.24.1",
    "babel-preset-es2015-tree-shaking": "^1.0.1",
    "babel-preset-react": "^6.24.1",
    "babel-register": "^6.26.0",
    "better-docs": "^1.3.0",
    "eslint": "^5.16.0",
    "eslint-config-airbnb": "^17.1.0",
    "eslint-config-prettier": "^4.1.0",
    "eslint-plugin-import": "^2.16.0",
    "eslint-plugin-jsx-a11y": "^6.2.1",
    "eslint-plugin-prettier": "^3.0.1",
    "eslint-plugin-react": "^7.12.4",
    "gh-pages": "^2.1.1",
    "history": "^4.9.0",
    "jsdoc": "^3.6.3",
    "jsdom": "^14.0.0",
    "jsdom-global": "3.0.2",
    "mocha": "^6.1.4",
    "nyc": "^14.1.1",
    "onchange": "^4.1.0",
    "standard-version": "^5.0.2",
    "supertest": "^4.0.2"
  },
  "peerDependencies": {
    "@quintype/seo": "^1.22.0"
  },
  "nyc": {
    "exclude": [
      "coverage",
      "test",
      "client/*.js"
    ],
    "check-coverage": true,
    "per-file": true,
    "lines": 100,
    "statements": 100,
    "functions": 100
  }
}<|MERGE_RESOLUTION|>--- conflicted
+++ resolved
@@ -1,10 +1,6 @@
 {
   "name": "@quintype/framework",
-<<<<<<< HEAD
-  "version": "3.25.0-amp-library-integration.54",
-=======
   "version": "3.28.0",
->>>>>>> cad74249
   "description": "Libraries to help build Quintype Node.js apps",
   "main": "index.js",
   "scripts": {
