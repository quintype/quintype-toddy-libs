--- conflicted
+++ resolved
@@ -1,10 +1,6 @@
 {
   "name": "@quintype/framework",
-<<<<<<< HEAD
   "version": "4.0.11-config-wrapper.0",
-=======
-  "version": "4.0.14",
->>>>>>> b6d83134
   "description": "Libraries to help build Quintype Node.js apps",
   "main": "index.js",
   "scripts": {
