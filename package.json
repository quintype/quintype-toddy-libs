{
  "name": "@quintype/framework",
<<<<<<< HEAD
  "version": "4.17.0-axios-transform.7",
=======
  "version": "4.16.11",
>>>>>>> 9837d037
  "description": "Libraries to help build Quintype Node.js apps",
  "main": "index.js",
  "scripts": {
    "prepublishOnly": "npm test && ./bin-dev-scripts/standard-version-release.sh",
    "test": "NODE_ENV=test npx mocha --recursive --require ./test/babel",
    "watch-test": "NODE_ENV=test npx mocha --recursive --watch --require ./test/babel",
    "coverage": "nyc --all npm test",
    "coverage-html": "nyc --all --reporter=html npm test",
    "docs": "rimraf docs && jsdoc -c jsdoc.json",
    "sync-files-to": "npx onchange --verbose --wait --await-write-finish 'client/**/*' 'server/**/*' 'isomorphic/**/*' -- ./bin-dev-scripts/sync-to.sh "
  },
  "repository": {
    "type": "git",
    "url": "git+https://github.com/quintype/quintype-node-framework.git"
  },
  "keywords": [
    "quintype"
  ],
  "author": "Quintype Developers <dev-core@quintype.com>",
  "license": "ISC",
  "bugs": {
    "url": "https://github.com/quintype/quintype-node-framework/issues"
  },
  "homepage": "https://github.com/quintype/quintype-node-framework#readme",
  "dependencies": {
    "@ampproject/toolbox-optimizer": "2.8.0",
<<<<<<< HEAD
    "@quintype/backend": "^1.26.0-axios-transform.3",
    "@quintype/amp": "^2.4.6",
    "@quintype/components": "^2.29.2",
=======
    "@quintype/amp": "^2.4.8",
    "@quintype/backend": "1.25.3",
    "@quintype/components": "^2.31.2",
>>>>>>> 9837d037
    "@quintype/prerender-node": "^3.2.24",
    "@quintype/seo": "^1.38.1",
    "atob": "^2.1.2",
    "cluster": "^0.7.7",
    "compression": "^1.7.4",
    "ejs": "^2.6.1",
    "elastic-apm-node": "^3.14.0",
    "express": "^4.16.4",
    "firebase": "^6.0.2",
    "get-youtube-id": "^1.0.1",
    "grpc": "^1.21.1",
    "http-proxy": "^1.17.0",
    "js-yaml": "^3.13.1",
    "lodash": "^4.17.15",
    "mocha-snapshots": "^4.2.0",
    "morgan": "^1.9.1",
    "path-to-regexp": "^6.2.0",
    "react": "^16.8.6",
    "react-dom": "^16.8.6",
    "react-redux": "^7.0.1",
    "react-router": "^5.0.0",
    "redux": "^4.0.1",
    "request-promise": "^4.2.6",
    "sleep-promise": "^8.0.1",
    "winston": "3.2.1"
  },
  "devDependencies": {
    "@babel/eslint-parser": "^7.14.5",
    "@loadable/component": "^5.14.1",
    "@loadable/server": "^5.14.2",
    "@quintype/build": "^3.13.0",
    "babel-plugin-quintype-assets": "^1.1.1",
    "babel-plugin-react-css-modules": "^5.2.4",
    "babel-plugin-transform-es2015-modules-commonjs": "^6.26.2",
    "babel-plugin-transform-object-rest-spread": "^6.26.0",
    "babel-preset-es2015": "^6.24.1",
    "babel-preset-es2015-tree-shaking": "^1.0.1",
    "babel-preset-react": "^6.24.1",
    "babel-register": "^6.26.0",
    "better-docs": "^1.3.0",
    "eslint": "^5.16.0",
    "eslint-config-prettier": "^4.1.0",
    "eslint-config-standard": "^12.0.0",
    "eslint-plugin-import": "^2.17.2",
    "eslint-plugin-node": "^8.0.1",
    "eslint-plugin-prettier": "^3.0.1",
    "eslint-plugin-promise": "^4.1.1",
    "eslint-plugin-react": "^7.12.4",
    "eslint-plugin-standard": "^4.0.1",
    "gh-pages": "^2.1.1",
    "history": "^4.9.0",
    "husky": "^4.3.8",
    "jsdoc": "^3.6.3",
    "jsdom": "^14.0.0",
    "jsdom-global": "3.0.2",
    "lint-staged": "^8.1.5",
    "mocha": "^6.1.4",
    "nyc": "^14.1.1",
    "onchange": "^4.1.0",
    "path": "^0.12.7",
    "prettier": "^2.2.1",
    "standard-version": "^8.0.1",
    "supertest": "^4.0.2"
  },
  "peerDependencies": {
    "@quintype/seo": "^1.22.0"
  },
  "nyc": {
    "exclude": [
      "coverage",
      "test",
      "client/*.js"
    ],
    "check-coverage": true,
    "per-file": true,
    "lines": 100,
    "statements": 100,
    "functions": 100
  },
  "husky": {
    "hooks": {
      "pre-commit": "lint-staged"
    }
  },
  "lint-staged": {
    "*.{js,jsx}": [
      "npx eslint --fix",
      "git add"
    ]
  }
}<|MERGE_RESOLUTION|>--- conflicted
+++ resolved
@@ -1,10 +1,6 @@
 {
   "name": "@quintype/framework",
-<<<<<<< HEAD
   "version": "4.17.0-axios-transform.7",
-=======
-  "version": "4.16.11",
->>>>>>> 9837d037
   "description": "Libraries to help build Quintype Node.js apps",
   "main": "index.js",
   "scripts": {
@@ -31,15 +27,9 @@
   "homepage": "https://github.com/quintype/quintype-node-framework#readme",
   "dependencies": {
     "@ampproject/toolbox-optimizer": "2.8.0",
-<<<<<<< HEAD
     "@quintype/backend": "^1.26.0-axios-transform.3",
-    "@quintype/amp": "^2.4.6",
-    "@quintype/components": "^2.29.2",
-=======
     "@quintype/amp": "^2.4.8",
-    "@quintype/backend": "1.25.3",
     "@quintype/components": "^2.31.2",
->>>>>>> 9837d037
     "@quintype/prerender-node": "^3.2.24",
     "@quintype/seo": "^1.38.1",
     "atob": "^2.1.2",
