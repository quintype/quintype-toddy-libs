{
  "name": "@quintype/framework",
<<<<<<< HEAD
  "version": "4.5.9-cdnprovider.0",
=======
  "version": "4.5.9",
>>>>>>> 5b80e329
  "description": "Libraries to help build Quintype Node.js apps",
  "main": "index.js",
  "scripts": {
    "prepublishOnly": "npm test && ./bin-dev-scripts/standard-version-release.sh",
    "test": "NODE_ENV=test npx mocha --recursive --require ./test/babel",
    "watch-test": "NODE_ENV=test npx mocha --recursive --watch --require ./test/babel",
    "coverage": "nyc --all npm test",
    "coverage-html": "nyc --all --reporter=html npm test",
    "docs": "rimraf docs && jsdoc -c jsdoc.json",
    "sync-files-to": "npx onchange --verbose --wait --await-write-finish 'client/**/*' 'server/**/*' 'isomorphic/**/*' -- ./bin-dev-scripts/sync-to.sh "
  },
  "repository": {
    "type": "git",
    "url": "git+https://github.com/quintype/quintype-node-framework.git"
  },
  "keywords": [
    "quintype"
  ],
  "author": "Quintype Developers <dev-core@quintype.com>",
  "license": "ISC",
  "bugs": {
    "url": "https://github.com/quintype/quintype-node-framework/issues"
  },
  "homepage": "https://github.com/quintype/quintype-node-framework#readme",
  "dependencies": {
    "@ampproject/toolbox-optimizer": "^2.6.0",
    "@quintype/amp": "^2.2.2",
    "@quintype/backend": "^1.23.2",
    "@quintype/components": "^2.16.1",
    "@quintype/seo": "^1.38.1",
    "atob": "^2.1.2",
    "cluster": "^0.7.7",
    "compression": "^1.7.4",
    "ejs": "^2.6.1",
    "express": "^4.16.4",
    "firebase": "^6.0.2",
    "get-youtube-id": "^1.0.1",
    "grpc": "^1.21.1",
    "http-proxy": "^1.17.0",
    "js-yaml": "^3.13.1",
    "lodash": "^4.17.15",
    "morgan": "^1.9.1",
    "path-to-regexp": "^6.2.0",
    "react": "^16.8.6",
    "react-dom": "^16.8.6",
    "react-redux": "^7.0.1",
    "react-router": "^5.0.0",
    "redux": "^4.0.1",
    "sleep-promise": "^8.0.1",
    "winston": "3.2.1"
  },
  "devDependencies": {
    "@quintype/build": "^3.9.0",
    "babel-plugin-quintype-assets": "^1.1.1",
    "babel-plugin-react-css-modules": "^5.2.4",
    "babel-plugin-transform-es2015-modules-commonjs": "^6.26.2",
    "babel-plugin-transform-object-rest-spread": "^6.26.0",
    "babel-preset-es2015": "^6.24.1",
    "babel-preset-es2015-tree-shaking": "^1.0.1",
    "babel-preset-react": "^6.24.1",
    "babel-register": "^6.26.0",
    "better-docs": "^1.3.0",
    "eslint": "^5.16.0",
    "eslint-config-airbnb": "^17.1.0",
    "eslint-config-prettier": "^4.1.0",
    "eslint-plugin-import": "^2.16.0",
    "eslint-plugin-jsx-a11y": "^6.2.1",
    "eslint-plugin-prettier": "^3.0.1",
    "eslint-plugin-react": "^7.12.4",
    "gh-pages": "^2.1.1",
    "history": "^4.9.0",
    "jsdoc": "^3.6.3",
    "jsdom": "^14.0.0",
    "jsdom-global": "3.0.2",
    "mocha": "^6.1.4",
    "nyc": "^14.1.1",
    "onchange": "^4.1.0",
    "standard-version": "^5.0.2",
    "supertest": "^4.0.2"
  },
  "peerDependencies": {
    "@quintype/seo": "^1.22.0"
  },
  "nyc": {
    "exclude": [
      "coverage",
      "test",
      "client/*.js"
    ],
    "check-coverage": true,
    "per-file": true,
    "lines": 100,
    "statements": 100,
    "functions": 100
  }
}<|MERGE_RESOLUTION|>--- conflicted
+++ resolved
@@ -1,10 +1,6 @@
 {
   "name": "@quintype/framework",
-<<<<<<< HEAD
-  "version": "4.5.9-cdnprovider.0",
-=======
   "version": "4.5.9",
->>>>>>> 5b80e329
   "description": "Libraries to help build Quintype Node.js apps",
   "main": "index.js",
   "scripts": {
