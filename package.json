{
  "name": "@quintype/framework",
<<<<<<< HEAD
  "version": "4.0.11-config-wrapper.1",
=======
  "version": "4.0.15",
>>>>>>> 83aa65b4
  "description": "Libraries to help build Quintype Node.js apps",
  "main": "index.js",
  "scripts": {
    "prepublishOnly": "npm test && ./bin-dev-scripts/standard-version-release.sh",
    "test": "NODE_ENV=test npx mocha --recursive --require ./test/babel",
    "watch-test": "NODE_ENV=test npx mocha --recursive --watch --require ./test/babel",
    "coverage": "nyc --all npm test",
    "coverage-html": "nyc --all --reporter=html npm test",
    "docs": "rimraf docs && jsdoc -c jsdoc.json",
    "sync-files-to": "npx onchange --verbose --wait --await-write-finish 'client/**/*' 'server/**/*' 'isomorphic/**/*' -- ./bin-dev-scripts/sync-to.sh "
  },
  "repository": {
    "type": "git",
    "url": "git+https://github.com/quintype/quintype-node-framework.git"
  },
  "keywords": [
    "quintype"
  ],
  "author": "Quintype Developers <dev-core@quintype.com>",
  "license": "ISC",
  "bugs": {
    "url": "https://github.com/quintype/quintype-node-framework/issues"
  },
  "homepage": "https://github.com/quintype/quintype-node-framework#readme",
  "dependencies": {
    "@ampproject/toolbox-optimizer": "^2.6.0",
    "@quintype/amp": "^2.1.11",
    "@quintype/backend": "^1.23.1",
    "@quintype/components": "^2.16.1",
    "@quintype/seo": "^1.38.1",
    "atob": "^2.1.2",
    "cluster": "^0.7.7",
    "compression": "^1.7.4",
    "ejs": "^2.6.1",
    "express": "^4.16.4",
    "firebase": "^6.0.2",
    "get-youtube-id": "^1.0.1",
    "grpc": "^1.21.1",
    "http-proxy": "^1.17.0",
    "js-yaml": "^3.13.1",
    "lodash": "^4.17.15",
    "morgan": "^1.9.1",
    "react": "^16.8.6",
    "react-dom": "^16.8.6",
    "react-redux": "^7.0.1",
    "react-router": "^5.0.0",
    "redux": "^4.0.1",
    "sleep-promise": "^8.0.1",
    "winston": "3.2.1"
  },
  "devDependencies": {
    "@quintype/build": "^3.9.0",
    "babel-plugin-quintype-assets": "^1.1.1",
    "babel-plugin-react-css-modules": "^5.2.4",
    "babel-plugin-transform-es2015-modules-commonjs": "^6.26.2",
    "babel-plugin-transform-object-rest-spread": "^6.26.0",
    "babel-preset-es2015": "^6.24.1",
    "babel-preset-es2015-tree-shaking": "^1.0.1",
    "babel-preset-react": "^6.24.1",
    "babel-register": "^6.26.0",
    "better-docs": "^1.3.0",
    "eslint": "^5.16.0",
    "eslint-config-airbnb": "^17.1.0",
    "eslint-config-prettier": "^4.1.0",
    "eslint-plugin-import": "^2.16.0",
    "eslint-plugin-jsx-a11y": "^6.2.1",
    "eslint-plugin-prettier": "^3.0.1",
    "eslint-plugin-react": "^7.12.4",
    "gh-pages": "^2.1.1",
    "history": "^4.9.0",
    "jsdoc": "^3.6.3",
    "jsdom": "^14.0.0",
    "jsdom-global": "3.0.2",
    "mocha": "^6.1.4",
    "nyc": "^14.1.1",
    "onchange": "^4.1.0",
    "standard-version": "^5.0.2",
    "supertest": "^4.0.2"
  },
  "peerDependencies": {
    "@quintype/seo": "^1.22.0"
  },
  "nyc": {
    "exclude": [
      "coverage",
      "test",
      "client/*.js"
    ],
    "check-coverage": true,
    "per-file": true,
    "lines": 100,
    "statements": 100,
    "functions": 100
  }
}<|MERGE_RESOLUTION|>--- conflicted
+++ resolved
@@ -1,10 +1,6 @@
 {
   "name": "@quintype/framework",
-<<<<<<< HEAD
-  "version": "4.0.11-config-wrapper.1",
-=======
   "version": "4.0.15",
->>>>>>> 83aa65b4
   "description": "Libraries to help build Quintype Node.js apps",
   "main": "index.js",
   "scripts": {
