--- conflicted
+++ resolved
@@ -1,10 +1,6 @@
 {
   "name": "@quintype/framework",
-<<<<<<< HEAD
-  "version": "4.7.4-platform-visual-stories-cleanup.0",
-=======
   "version": "4.7.6",
->>>>>>> 102afc83
   "description": "Libraries to help build Quintype Node.js apps",
   "main": "index.js",
   "scripts": {
