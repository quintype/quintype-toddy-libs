--- conflicted
+++ resolved
@@ -1,10 +1,6 @@
 {
   "name": "@quintype/framework",
-<<<<<<< HEAD
-  "version": "4.8.0-pb-integration.0",
-=======
   "version": "4.10.2",
->>>>>>> cdb5dd8b
   "description": "Libraries to help build Quintype Node.js apps",
   "main": "index.js",
   "scripts": {
@@ -31,11 +27,7 @@
   "homepage": "https://github.com/quintype/quintype-node-framework#readme",
   "dependencies": {
     "@ampproject/toolbox-optimizer": "^2.6.0",
-<<<<<<< HEAD
-    "@quintype/amp": "^2.2.5-pb-integration.0",
-=======
-    "@quintype/amp": "^2.2.7",
->>>>>>> cdb5dd8b
+    "@quintype/amp": "^2.2.8",
     "@quintype/backend": "^1.3.0",
     "@quintype/components": "^2.16.1",
     "@quintype/seo": "^1.38.1",
