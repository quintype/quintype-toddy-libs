{
  "name": "@quintype/framework",
<<<<<<< HEAD
  "version": "3.28.1-crossorigin.0",
=======
  "version": "3.29.7",
>>>>>>> 0c30db3c
  "description": "Libraries to help build Quintype Node.js apps",
  "main": "index.js",
  "scripts": {
    "prepublishOnly": "npm test && ./bin-dev-scripts/standard-version-release.sh",
    "test": "NODE_ENV=test npx mocha --recursive --require ./test/babel",
    "watch-test": "NODE_ENV=test npx mocha --recursive --watch --require ./test/babel",
    "coverage": "nyc --all npm test",
    "coverage-html": "nyc --all --reporter=html npm test",
    "docs": "rimraf docs && jsdoc -c jsdoc.json",
    "sync-files-to": "npx onchange --verbose --wait --await-write-finish 'client/**/*' 'server/**/*' 'isomorphic/**/*' -- ./bin-dev-scripts/sync-to.sh "
  },
  "repository": {
    "type": "git",
    "url": "git+https://github.com/quintype/quintype-node-framework.git"
  },
  "keywords": [
    "quintype"
  ],
  "author": "Quintype Developers <dev-core@quintype.com>",
  "license": "ISC",
  "bugs": {
    "url": "https://github.com/quintype/quintype-node-framework/issues"
  },
  "homepage": "https://github.com/quintype/quintype-node-framework#readme",
  "dependencies": {
    "@quintype/amp": "^1.6.3",
    "@quintype/backend": "^1.23.1",
    "@quintype/components": "^2.16.1",
    "@quintype/seo": "^1.38.1",
    "atob": "^2.1.2",
    "cluster": "^0.7.7",
    "compression": "^1.7.4",
    "ejs": "^2.6.1",
    "express": "^4.16.4",
    "firebase": "^6.0.2",
    "get-youtube-id": "^1.0.1",
    "grpc": "^1.21.1",
    "http-proxy": "^1.17.0",
    "js-yaml": "^3.13.1",
    "lodash": "^4.17.15",
    "morgan": "^1.9.1",
    "react": "^16.8.6",
    "react-dom": "^16.8.6",
    "react-redux": "^7.0.1",
    "react-router": "^5.0.0",
    "redux": "^4.0.1",
    "sleep-promise": "^8.0.1",
    "winston": "3.2.1"
  },
  "devDependencies": {
    "@quintype/build": "^3.9.0",
    "babel-plugin-quintype-assets": "^1.1.1",
    "babel-plugin-react-css-modules": "^5.2.4",
    "babel-plugin-transform-es2015-modules-commonjs": "^6.26.2",
    "babel-plugin-transform-object-rest-spread": "^6.26.0",
    "babel-preset-es2015": "^6.24.1",
    "babel-preset-es2015-tree-shaking": "^1.0.1",
    "babel-preset-react": "^6.24.1",
    "babel-register": "^6.26.0",
    "better-docs": "^1.3.0",
    "eslint": "^5.16.0",
    "eslint-config-airbnb": "^17.1.0",
    "eslint-config-prettier": "^4.1.0",
    "eslint-plugin-import": "^2.16.0",
    "eslint-plugin-jsx-a11y": "^6.2.1",
    "eslint-plugin-prettier": "^3.0.1",
    "eslint-plugin-react": "^7.12.4",
    "gh-pages": "^2.1.1",
    "history": "^4.9.0",
    "jsdoc": "^3.6.3",
    "jsdom": "^14.0.0",
    "jsdom-global": "3.0.2",
    "mocha": "^6.1.4",
    "nyc": "^14.1.1",
    "onchange": "^4.1.0",
    "standard-version": "^5.0.2",
    "supertest": "^4.0.2"
  },
  "peerDependencies": {
    "@quintype/seo": "^1.22.0"
  },
  "nyc": {
    "exclude": [
      "coverage",
      "test",
      "client/*.js"
    ],
    "check-coverage": true,
    "per-file": true,
    "lines": 100,
    "statements": 100,
    "functions": 100
  }
}<|MERGE_RESOLUTION|>--- conflicted
+++ resolved
@@ -1,10 +1,6 @@
 {
   "name": "@quintype/framework",
-<<<<<<< HEAD
-  "version": "3.28.1-crossorigin.0",
-=======
   "version": "3.29.7",
->>>>>>> 0c30db3c
   "description": "Libraries to help build Quintype Node.js apps",
   "main": "index.js",
   "scripts": {
