{
  "name": "@quintype/framework",
  "version": "4.7.1",
  "description": "Libraries to help build Quintype Node.js apps",
  "main": "index.js",
  "scripts": {
    "prepublishOnly": "npm test && ./bin-dev-scripts/standard-version-release.sh",
    "test": "NODE_ENV=test npx mocha --recursive --require ./test/babel",
    "watch-test": "NODE_ENV=test npx mocha --recursive --watch --require ./test/babel",
    "coverage": "nyc --all npm test",
    "coverage-html": "nyc --all --reporter=html npm test",
    "docs": "rimraf docs && jsdoc -c jsdoc.json",
    "sync-files-to": "npx onchange --verbose --wait --await-write-finish 'client/**/*' 'server/**/*' 'isomorphic/**/*' -- ./bin-dev-scripts/sync-to.sh "
  },
  "repository": {
    "type": "git",
    "url": "git+https://github.com/quintype/quintype-node-framework.git"
  },
  "keywords": [
    "quintype"
  ],
  "author": "Quintype Developers <dev-core@quintype.com>",
  "license": "ISC",
  "bugs": {
    "url": "https://github.com/quintype/quintype-node-framework/issues"
  },
  "homepage": "https://github.com/quintype/quintype-node-framework#readme",
  "dependencies": {
    "@ampproject/toolbox-optimizer": "^2.6.0",
    "@quintype/amp": "^2.2.4",
<<<<<<< HEAD
    "@quintype/backend": "^1.3.0",
=======
    "@quintype/backend": "^1.23.2",
>>>>>>> 0c26f671
    "@quintype/components": "^2.16.1",
    "@quintype/seo": "^1.38.1",
    "atob": "^2.1.2",
    "cluster": "^0.7.7",
    "compression": "^1.7.4",
    "ejs": "^2.6.1",
    "express": "^4.16.4",
    "firebase": "^6.0.2",
    "get-youtube-id": "^1.0.1",
    "grpc": "^1.21.1",
    "http-proxy": "^1.17.0",
    "js-yaml": "^3.13.1",
    "lodash": "^4.17.15",
    "morgan": "^1.9.1",
    "path-to-regexp": "^6.2.0",
    "react": "^16.8.6",
    "react-dom": "^16.8.6",
    "react-redux": "^7.0.1",
    "react-router": "^5.0.0",
    "redux": "^4.0.1",
    "sleep-promise": "^8.0.1",
    "winston": "3.2.1"
  },
  "devDependencies": {
    "@quintype/build": "^3.9.0",
    "babel-plugin-quintype-assets": "^1.1.1",
    "babel-plugin-react-css-modules": "^5.2.4",
    "babel-plugin-transform-es2015-modules-commonjs": "^6.26.2",
    "babel-plugin-transform-object-rest-spread": "^6.26.0",
    "babel-preset-es2015": "^6.24.1",
    "babel-preset-es2015-tree-shaking": "^1.0.1",
    "babel-preset-react": "^6.24.1",
    "babel-register": "^6.26.0",
    "better-docs": "^1.3.0",
    "eslint": "^5.16.0",
    "eslint-config-airbnb": "^17.1.0",
    "eslint-config-prettier": "^4.1.0",
    "eslint-plugin-import": "^2.16.0",
    "eslint-plugin-jsx-a11y": "^6.2.1",
    "eslint-plugin-prettier": "^3.0.1",
    "eslint-plugin-react": "^7.12.4",
    "gh-pages": "^2.1.1",
    "history": "^4.9.0",
    "jsdoc": "^3.6.3",
    "jsdom": "^14.0.0",
    "jsdom-global": "3.0.2",
    "mocha": "^6.1.4",
    "nyc": "^14.1.1",
    "onchange": "^4.1.0",
    "standard-version": "^5.0.2",
    "supertest": "^4.0.2"
  },
  "peerDependencies": {
    "@quintype/seo": "^1.22.0"
  },
  "nyc": {
    "exclude": [
      "coverage",
      "test",
      "client/*.js"
    ],
    "check-coverage": true,
    "per-file": true,
    "lines": 100,
    "statements": 100,
    "functions": 100
  }
}<|MERGE_RESOLUTION|>--- conflicted
+++ resolved
@@ -28,11 +28,7 @@
   "dependencies": {
     "@ampproject/toolbox-optimizer": "^2.6.0",
     "@quintype/amp": "^2.2.4",
-<<<<<<< HEAD
     "@quintype/backend": "^1.3.0",
-=======
-    "@quintype/backend": "^1.23.2",
->>>>>>> 0c26f671
     "@quintype/components": "^2.16.1",
     "@quintype/seo": "^1.38.1",
     "atob": "^2.1.2",
