--- conflicted
+++ resolved
@@ -1,10 +1,6 @@
 {
   "name": "@quintype/framework",
-<<<<<<< HEAD
-  "version": "2.87.2",
-=======
   "version": "2.88.1",
->>>>>>> b9af2213
   "description": "Libraries to help build Quintype Node.js apps",
   "main": "index.js",
   "scripts": {
