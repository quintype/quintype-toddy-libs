{
  "name": "@quintype/framework",
<<<<<<< HEAD
  "version": "4.16.4-axios-transform.1",
=======
  "version": "4.16.4",
>>>>>>> 2320f3cf
  "description": "Libraries to help build Quintype Node.js apps",
  "main": "index.js",
  "scripts": {
    "prepublishOnly": "npm test && ./bin-dev-scripts/standard-version-release.sh",
    "test": "NODE_ENV=test npx mocha --recursive --require ./test/babel",
    "watch-test": "NODE_ENV=test npx mocha --recursive --watch --require ./test/babel",
    "coverage": "nyc --all npm test",
    "coverage-html": "nyc --all --reporter=html npm test",
    "docs": "rimraf docs && jsdoc -c jsdoc.json",
    "sync-files-to": "npx onchange --verbose --wait --await-write-finish 'client/**/*' 'server/**/*' 'isomorphic/**/*' -- ./bin-dev-scripts/sync-to.sh "
  },
  "repository": {
    "type": "git",
    "url": "git+https://github.com/quintype/quintype-node-framework.git"
  },
  "keywords": [
    "quintype"
  ],
  "author": "Quintype Developers <dev-core@quintype.com>",
  "license": "ISC",
  "bugs": {
    "url": "https://github.com/quintype/quintype-node-framework/issues"
  },
  "homepage": "https://github.com/quintype/quintype-node-framework#readme",
  "dependencies": {
    "@ampproject/toolbox-optimizer": "2.8.0",
    "@quintype/amp": "^2.4.4",
    "@quintype/backend": "^1.25.4-axios-transform.2",
    "@quintype/components": "^2.29.2",
    "@quintype/prerender-node": "^3.2.24",
    "@quintype/seo": "^1.38.1",
    "atob": "^2.1.2",
    "cluster": "^0.7.7",
    "compression": "^1.7.4",
    "ejs": "^2.6.1",
    "elastic-apm-node": "^3.14.0",
    "express": "^4.16.4",
    "firebase": "^6.0.2",
    "get-youtube-id": "^1.0.1",
    "grpc": "^1.21.1",
    "http-proxy": "^1.17.0",
    "js-yaml": "^3.13.1",
    "lodash": "^4.17.15",
    "mocha-snapshots": "^4.2.0",
    "morgan": "^1.9.1",
    "path-to-regexp": "^6.2.0",
    "react": "^16.8.6",
    "react-dom": "^16.8.6",
    "react-redux": "^7.0.1",
    "react-router": "^5.0.0",
    "redux": "^4.0.1",
    "request-promise": "^4.2.6",
    "sleep-promise": "^8.0.1",
    "winston": "3.2.1"
  },
  "devDependencies": {
    "@babel/eslint-parser": "^7.14.5",
    "@loadable/component": "^5.14.1",
    "@loadable/server": "^5.14.2",
    "@quintype/build": "^3.13.0",
    "babel-plugin-quintype-assets": "^1.1.1",
    "babel-plugin-react-css-modules": "^5.2.4",
    "babel-plugin-transform-es2015-modules-commonjs": "^6.26.2",
    "babel-plugin-transform-object-rest-spread": "^6.26.0",
    "babel-preset-es2015": "^6.24.1",
    "babel-preset-es2015-tree-shaking": "^1.0.1",
    "babel-preset-react": "^6.24.1",
    "babel-register": "^6.26.0",
    "better-docs": "^1.3.0",
    "eslint": "^5.16.0",
    "eslint-config-prettier": "^4.1.0",
    "eslint-config-standard": "^12.0.0",
    "eslint-plugin-import": "^2.17.2",
    "eslint-plugin-prettier": "^3.0.1",
    "eslint-plugin-promise": "^4.1.1",
    "eslint-plugin-react": "^7.12.4",
    "eslint-plugin-standard": "^4.0.1",
    "eslint-plugin-node": "^8.0.1",
    "gh-pages": "^2.1.1",
    "history": "^4.9.0",
    "husky": "^4.3.8",
    "jsdoc": "^3.6.3",
    "jsdom": "^14.0.0",
    "jsdom-global": "3.0.2",
    "lint-staged": "^8.1.5",
    "mocha": "^6.1.4",
    "nyc": "^14.1.1",
    "onchange": "^4.1.0",
    "path": "^0.12.7",
    "prettier": "^2.2.1",
    "standard-version": "^8.0.1",
    "supertest": "^4.0.2"
  },
  "peerDependencies": {
    "@quintype/seo": "^1.22.0"
  },
  "nyc": {
    "exclude": [
      "coverage",
      "test",
      "client/*.js"
    ],
    "check-coverage": true,
    "per-file": true,
    "lines": 100,
    "statements": 100,
    "functions": 100
  },
  "husky": {
    "hooks": {
      "pre-commit": "lint-staged"
    }
  },
  "lint-staged": {
    "*.{js,jsx}": [
      "npx eslint --fix",
      "git add"
    ]
  }
}<|MERGE_RESOLUTION|>--- conflicted
+++ resolved
@@ -1,10 +1,6 @@
 {
   "name": "@quintype/framework",
-<<<<<<< HEAD
   "version": "4.16.4-axios-transform.1",
-=======
-  "version": "4.16.4",
->>>>>>> 2320f3cf
   "description": "Libraries to help build Quintype Node.js apps",
   "main": "index.js",
   "scripts": {
