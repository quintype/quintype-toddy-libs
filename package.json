--- conflicted
+++ resolved
@@ -1,10 +1,6 @@
 {
   "name": "@quintype/framework",
-<<<<<<< HEAD
-  "version": "4.5.13-pb-integration.5",
-=======
   "version": "4.7.6",
->>>>>>> 102afc83
   "description": "Libraries to help build Quintype Node.js apps",
   "main": "index.js",
   "scripts": {
@@ -31,13 +27,8 @@
   "homepage": "https://github.com/quintype/quintype-node-framework#readme",
   "dependencies": {
     "@ampproject/toolbox-optimizer": "^2.6.0",
-<<<<<<< HEAD
-    "@quintype/amp": "2.2.3-pb-integration.6",
-    "@quintype/backend": "^1.23.2",
-=======
-    "@quintype/amp": "^2.2.4",
+    "@quintype/amp": "^2.2.5-pb-integration.0",
     "@quintype/backend": "^1.3.0",
->>>>>>> 102afc83
     "@quintype/components": "^2.16.1",
     "@quintype/seo": "^1.38.1",
     "atob": "^2.1.2",
