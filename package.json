{
  "name": "@quintype/framework",
<<<<<<< HEAD
  "version": "4.1.0-redirect-url.0",
=======
  "version": "4.0.7",
>>>>>>> 39738988
  "description": "Libraries to help build Quintype Node.js apps",
  "main": "index.js",
  "scripts": {
    "prepublishOnly": "npx standard-version --skip.changelog=true",
    "test": "NODE_ENV=test npx mocha --recursive --require ./test/babel",
    "watch-test": "NODE_ENV=test npx mocha --recursive --watch --require ./test/babel",
    "coverage": "nyc --all npm test",
    "coverage-html": "nyc --all --reporter=html npm test",
    "docs": "rimraf docs && jsdoc -c jsdoc.json",
    "sync-files-to": "npx onchange --verbose --wait --await-write-finish 'client/**/*' 'server/**/*' 'isomorphic/**/*' -- ./bin-dev-scripts/sync-to.sh "
  },
  "repository": {
    "type": "git",
    "url": "git+https://github.com/quintype/quintype-node-framework.git"
  },
  "keywords": [
    "quintype"
  ],
  "author": "Quintype Developers <dev-core@quintype.com>",
  "license": "ISC",
  "bugs": {
    "url": "https://github.com/quintype/quintype-node-framework/issues"
  },
  "homepage": "https://github.com/quintype/quintype-node-framework#readme",
  "dependencies": {
    "@ampproject/toolbox-optimizer-express": "^2.6.0",
    "@quintype/amp": "^2.1.4",
    "@quintype/backend": "^1.23.1",
    "@quintype/components": "^2.16.1",
    "@quintype/seo": "^1.38.1",
    "atob": "^2.1.2",
    "cluster": "^0.7.7",
    "compression": "^1.7.4",
    "ejs": "^2.6.1",
    "express": "^4.16.4",
    "firebase": "^6.0.2",
    "get-youtube-id": "^1.0.1",
    "grpc": "^1.21.1",
    "http-proxy": "^1.17.0",
    "js-yaml": "^3.13.1",
    "lodash": "^4.17.15",
    "morgan": "^1.9.1",
    "react": "^16.8.6",
    "react-dom": "^16.8.6",
    "react-redux": "^7.0.1",
    "react-router": "^5.0.0",
    "redux": "^4.0.1",
    "sleep-promise": "^8.0.1",
    "winston": "3.2.1"
  },
  "devDependencies": {
    "@quintype/build": "^3.9.0",
    "babel-plugin-quintype-assets": "^1.1.1",
    "babel-plugin-react-css-modules": "^5.2.4",
    "babel-plugin-transform-es2015-modules-commonjs": "^6.26.2",
    "babel-plugin-transform-object-rest-spread": "^6.26.0",
    "babel-preset-es2015": "^6.24.1",
    "babel-preset-es2015-tree-shaking": "^1.0.1",
    "babel-preset-react": "^6.24.1",
    "babel-register": "^6.26.0",
    "better-docs": "^1.3.0",
    "eslint": "^5.16.0",
    "eslint-config-airbnb": "^17.1.0",
    "eslint-config-prettier": "^4.1.0",
    "eslint-plugin-import": "^2.16.0",
    "eslint-plugin-jsx-a11y": "^6.2.1",
    "eslint-plugin-prettier": "^3.0.1",
    "eslint-plugin-react": "^7.12.4",
    "gh-pages": "^2.1.1",
    "history": "^4.9.0",
    "jsdoc": "^3.6.3",
    "jsdom": "^14.0.0",
    "jsdom-global": "3.0.2",
    "mocha": "^6.1.4",
    "nyc": "^14.1.1",
    "onchange": "^4.1.0",
    "standard-version": "^5.0.2",
    "supertest": "^4.0.2"
  },
  "peerDependencies": {
    "@quintype/seo": "^1.22.0"
  },
  "nyc": {
    "exclude": [
      "coverage",
      "test",
      "client/*.js"
    ],
    "check-coverage": true,
    "per-file": true,
    "lines": 100,
    "statements": 100,
    "functions": 100
  }
}<|MERGE_RESOLUTION|>--- conflicted
+++ resolved
@@ -1,10 +1,6 @@
 {
   "name": "@quintype/framework",
-<<<<<<< HEAD
-  "version": "4.1.0-redirect-url.0",
-=======
   "version": "4.0.7",
->>>>>>> 39738988
   "description": "Libraries to help build Quintype Node.js apps",
   "main": "index.js",
   "scripts": {
