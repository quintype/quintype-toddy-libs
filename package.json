{
  "name": "@quintype/framework",
<<<<<<< HEAD
  "version": "3.25.0-infinite-scroll.19",
=======
  "version": "3.25.0-amp-library-integration.47",
>>>>>>> ea67471a
  "description": "Libraries to help build Quintype Node.js apps",
  "main": "index.js",
  "scripts": {
    "prepublishOnly": "npm test && ./bin-dev-scripts/standard-version-release.sh",
    "test": "NODE_ENV=test npx mocha --recursive --require ./test/babel",
    "watch-test": "NODE_ENV=test npx mocha --recursive --watch --require ./test/babel",
    "coverage": "nyc --all npm test",
    "coverage-html": "nyc --all --reporter=html npm test",
    "docs": "rimraf docs && jsdoc -c jsdoc.json",
    "sync-files-to": "npx onchange --verbose --wait --await-write-finish 'client/**/*' 'server/**/*' 'isomorphic/**/*' -- ./bin-dev-scripts/sync-to.sh "
  },
  "repository": {
    "type": "git",
    "url": "git+https://github.com/quintype/quintype-node-framework.git"
  },
  "keywords": [
    "quintype"
  ],
  "author": "Quintype Developers <dev-core@quintype.com>",
  "license": "ISC",
  "bugs": {
    "url": "https://github.com/quintype/quintype-node-framework/issues"
  },
  "homepage": "https://github.com/quintype/quintype-node-framework#readme",
  "dependencies": {
<<<<<<< HEAD
    "@quintype/amp": "^1.1.0-webpack-infinite-scroll.8",
=======
    "@quintype/amp": "^1.0.32",
>>>>>>> ea67471a
    "@quintype/backend": "^1.23.1",
    "@quintype/components": "^2.16.1",
    "@quintype/seo": "^1.38.1",
    "atob": "^2.1.2",
    "cluster": "^0.7.7",
    "compression": "^1.7.4",
    "ejs": "^2.6.1",
    "express": "^4.16.4",
    "firebase": "^6.0.2",
    "get-youtube-id": "^1.0.1",
    "grpc": "^1.21.1",
    "http-proxy": "^1.17.0",
    "js-yaml": "^3.13.1",
    "lodash": "^4.17.15",
    "morgan": "^1.9.1",
    "react": "^16.8.6",
    "react-dom": "^16.8.6",
    "react-redux": "^7.0.1",
    "react-router": "^5.0.0",
    "redux": "^4.0.1",
    "sleep-promise": "^8.0.1",
    "winston": "3.2.1"
  },
  "devDependencies": {
    "@quintype/build": "^3.9.0",
    "babel-plugin-quintype-assets": "^1.1.1",
    "babel-plugin-react-css-modules": "^5.2.4",
    "babel-plugin-transform-es2015-modules-commonjs": "^6.26.2",
    "babel-plugin-transform-object-rest-spread": "^6.26.0",
    "babel-preset-es2015": "^6.24.1",
    "babel-preset-es2015-tree-shaking": "^1.0.1",
    "babel-preset-react": "^6.24.1",
    "babel-register": "^6.26.0",
    "better-docs": "^1.3.0",
    "eslint": "^5.16.0",
    "eslint-config-airbnb": "^17.1.0",
    "eslint-config-prettier": "^4.1.0",
    "eslint-plugin-import": "^2.16.0",
    "eslint-plugin-jsx-a11y": "^6.2.1",
    "eslint-plugin-prettier": "^3.0.1",
    "eslint-plugin-react": "^7.12.4",
    "gh-pages": "^2.1.1",
    "history": "^4.9.0",
    "jsdoc": "^3.6.3",
    "jsdom": "^14.0.0",
    "jsdom-global": "3.0.2",
    "mocha": "^6.1.4",
    "nyc": "^14.1.1",
    "onchange": "^4.1.0",
    "standard-version": "^5.0.2",
    "supertest": "^4.0.2"
  },
  "peerDependencies": {
    "@quintype/seo": "^1.22.0"
  },
  "nyc": {
    "exclude": [
      "coverage",
      "test",
      "client/*.js"
    ],
    "check-coverage": true,
    "per-file": true,
    "lines": 100,
    "statements": 100,
    "functions": 100
  }
}<|MERGE_RESOLUTION|>--- conflicted
+++ resolved
@@ -1,10 +1,6 @@
 {
   "name": "@quintype/framework",
-<<<<<<< HEAD
-  "version": "3.25.0-infinite-scroll.19",
-=======
   "version": "3.25.0-amp-library-integration.47",
->>>>>>> ea67471a
   "description": "Libraries to help build Quintype Node.js apps",
   "main": "index.js",
   "scripts": {
@@ -30,11 +26,7 @@
   },
   "homepage": "https://github.com/quintype/quintype-node-framework#readme",
   "dependencies": {
-<<<<<<< HEAD
-    "@quintype/amp": "^1.1.0-webpack-infinite-scroll.8",
-=======
     "@quintype/amp": "^1.0.32",
->>>>>>> ea67471a
     "@quintype/backend": "^1.23.1",
     "@quintype/components": "^2.16.1",
     "@quintype/seo": "^1.38.1",
