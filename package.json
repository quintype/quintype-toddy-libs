--- conflicted
+++ resolved
@@ -1,10 +1,6 @@
 {
   "name": "@quintype/framework",
-<<<<<<< HEAD
-  "version": "2.93.0-404-nav-fix.0",
-=======
   "version": "2.92.6",
->>>>>>> f6d17de4
   "description": "Libraries to help build Quintype Node.js apps",
   "main": "index.js",
   "scripts": {
