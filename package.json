--- conflicted
+++ resolved
@@ -28,11 +28,7 @@
   "dependencies": {
     "@ampproject/toolbox-optimizer": "^2.6.0",
     "@quintype/amp": "^2.4.0",
-<<<<<<< HEAD
     "@quintype/backend": "1.4.0-nested-collection-limit.5",
-=======
-    "@quintype/backend": "^1.4.0-nested-collection-limit.5",
->>>>>>> 08e2f85e
     "@quintype/components": "^2.16.1",
     "@quintype/prerender-node": "^3.2.24",
     "@quintype/seo": "^1.38.1",
