const assert = require('assert');
const express = require('express');
const React = require('react');

const {isomorphicRoutes, mountQuintypeAt} = require('../../server/routes');
const supertest = require('supertest');

function getClientStub(hostname) {
  return {
    getHostname: () => 'demo.quintype.io',
    getConfig: () =>
      Promise.resolve({
        foo: 'bar',
        'sketches-host': 'https://www.foo.com',
      }),
    baseUrl: 'https://www.foo.com',
  };
}

function pickComponent(pageType) {
  return ({data}) => <div data-page-type={pageType}>{data.text}</div>;
}

function createApp(loadData, routes, opts = {}, app = express()) {
  isomorphicRoutes(
    app,
    Object.assign(
      {
        assetHelper: {
          assetHash: file => (file == 'app.js' ? 'abcdef' : null),
          assetPath: file => `/assets/${file}`,
        },
        getClient: getClientStub,
        generateRoutes: () => routes,
        loadData,
        pickComponent: opts.pickComponent || pickComponent,
        renderLayout: (res, {store, title, content}) =>
          res.send(JSON.stringify({store: store.getState(), title, content})),
        handleCustomRoute: false,
        publisherConfig: {},
      },
      opts
    )
  );

  return app;
}

describe('Isomorphic Handler', function() {
  it('Renders the page if the route matches', function(done) {
    const app = createApp(
      (pageType, params, config, client, {host}) =>
        Promise.resolve({pageType, data: {text: 'foobar', host}}),
      [{pageType: 'home-page', path: '/', exact: true}]
    );

    supertest(app)
      .get('/')
      .expect('Content-Type', /html/)
      .expect(200)
      .then(res => {
        const response = JSON.parse(res.text);
        assert.equal(
          '<div data-page-type="home-page">foobar</div>',
          response.content
        );
        assert.equal('foobar', response.store.qt.data.text);
        assert.equal('127.0.0.1', response.store.qt.data.host);
        assert.equal('home-page', response.store.qt.pageType);
      })
      .then(done);
  });

  it('Accepts an async pickComponent function', function(done) {
    const app = createApp(
      (pageType, params, config, client, {host}) =>
        Promise.resolve({pageType, data: {text: 'foobar'}}),
      [{pageType: 'home-page', path: '/'}],
      {
        pickComponent: pageType => Promise.resolve(pickComponent(pageType)),
      }
    );

    supertest(app)
      .get('/')
      .expect('Content-Type', /html/)
      .expect(200)
      .then(res => {
        const response = JSON.parse(res.text);
        assert.equal(
          '<div data-page-type="home-page">foobar</div>',
          response.content
        );
      })
      .then(done);
  });

  it('Passes all URL parameters to the load data function', function(done) {
    const app = createApp(
      (pageType, params, config, client) =>
        Promise.resolve({pageType, data: {text: params.text}}),
      [{pageType: 'home-page', path: '/'}]
    );

    supertest(app)
      .get('/?text=foobar')
      .expect('Content-Type', /html/)
      .expect(200)
      .then(res => {
        const response = JSON.parse(res.text);
        assert.equal('foobar', response.store.qt.data.text);
      })
      .then(done);
  });

  describe('preloading', function() {
    it('preloads the app.js', function(done) {
      const app = createApp(
        (pageType, params, config, client) =>
          Promise.resolve({pageType, data: {text: 'foobar'}}),
        [{pageType: 'home-page', path: '/'}],
        {
          preloadJs: true,
        }
      );

      supertest(app)
        .get('/?foo=bar')
        .expect('Content-Type', /html/)
        .expect('Link', '</assets/app.js>; rel=preload; as=script;')
        .expect(200, done);
    });
  });

  it('Throws a 404 if the route is not matched', function(done) {
    const app = createApp(
      (pageType, params, config, client) => Promise.resolve(),
      [{pageType: 'home-page', path: '/', exact: true}],
      {
        loadErrorData: (err, config, client, {host}) => ({
          httpStatusCode: err.httpStatusCode,
          pageType: 'not-found',
          data: {text: 'foobar', host},
        }),
      }
    );

    supertest(app)
      .get('/not-found')
      .expect('Content-Type', /html/)
      .expect(404)
      .then(res => {
        const response = JSON.parse(res.text);
        assert.equal(
          '<div data-page-type="not-found">foobar</div>',
          response.content
        );
        assert.equal(false, response.store.qt.disableIsomorphicComponent);
        assert.equal('127.0.0.1', response.store.qt.data.host);
      })
      .then(done);
  });

  it("Throws a 500 if loadData doesn't work", function(done) {
    const app = createApp(
      (pageType, params, config, client) => {
        throw 'exception';
      },
<<<<<<< HEAD
      [{ pageType: "home-page", path: "/" }],
=======
      [{pageType: 'home-page'}],
>>>>>>> 1f922852
      {
        loadErrorData: (err, config) => ({
          httpStatusCode: err.httpStatusCode || 500,
          pageType: 'not-found',
          data: {text: 'foobar'},
        }),
      }
    );

    supertest(app)
      .get('/')
      .expect('Content-Type', /html/)
      .expect(500)
      .then(res => {
        const response = JSON.parse(res.text);
        assert.equal(
          '<div data-page-type="not-found">foobar</div>',
          response.content
        );
        assert.equal(true, response.store.qt.disableIsomorphicComponent);
      })
      .then(done, done);
  });

  it('Throws a 500 if loadData and loadErrorData both crash', function(done) {
    const app = createApp(
      (pageType, params, config, client) => {
        throw 'exception';
      },
      [{pageType: 'home-page'}],
      {
        loadErrorData: (err, config) => {
          throw 'foobar';
        },
      }
    );

    supertest(app)
      .get('/')
      .expect('Content-Type', /html/)
      .expect(500, done);
  });

  it('Cache headers are set', function(done) {
    const app = createApp(
      (pageType, params, config, client) =>
        Promise.resolve({
          pageType,
          data: {text: 'foobar', cacheKeys: ['foo', 'bar']},
        }),
      [{pageType: 'home-page', path: '/'}]
    );

    supertest(app)
      .get('/')
      .expect('Content-Type', /html/)
      .expect(
        'Cache-Control',
        'public,max-age=15,s-maxage=900,stale-while-revalidate=1000,stale-if-error=14400'
      )
      .expect('Vary', 'Accept-Encoding')
      .expect('Surrogate-Control', /public/)
      .expect('Surrogate-Key', 'foo bar')
      .expect('Cache-Tag', 'foo,bar')
      .expect(200, done);
  });

  it('it redirects on a 301', function(done) {
    const app = createApp(
      (pageType, params, config, client) =>
        Promise.resolve({httpStatusCode: 301, data: {location: '/foobar'}}),
      [{pageType: 'home-page', path: '/'}]
    );

    supertest(app)
      .get('/')
      .expect('Location', '/foobar')
      .expect(301, done);
  });

  it('returns a 500 if render layout crashes', function(done) {
    const app = createApp(
      (pageType, params, config, client) =>
        Promise.resolve({pageType, data: {text: 'foobar'}}),
      [{pageType: 'home-page', path: '/'}],
      {
        renderLayout: () => {
          throw 'foobar';
        },
      }
    );
    supertest(app)
      .get('/')
      .expect(500, done);
  });

<<<<<<< HEAD
  describe("Prerender server", function () {
    const newApp = express();
    const newServer = newApp.listen(4000);

    newApp.get("/*", (req, res) => {
      return res.status("200").send("Prerender");
    });

    const app = createApp(
      (pageType, params, config, client) =>
        Promise.resolve({ pageType, data: { text: "foobar" } }),
      [{ pageType: "home-page", path: "/" }],
      {
        prerenderServiceUrl: "http://localhost:4000",
      }
    );

    it("Should run prerender servre if i pass any other server top of it", function (done) {
      supertest(newServer)
        .get("/http://localhost:3000")
        .expect(200)
        .then((res) => {
          assert.equal("Prerender", res.text);
        })
        .then(done, done)
        .finally(() => {
          newServer.close();
        });
    });

    // TODO: Figure out how to test prerender response in framework (use token or start prerender server locally?)
    // it("Should include prerender middleware if prerenderServiceUrl is available", async function () {
    //   await supertest(app)
    //     .get({
    //       hostname: "/foo?preload=true",
    //       headers: {
    //         "User-Agent": "Googlebot/2.1 (+http://www.google.com/bot.html)",
    //       },
    //     })
    //     .expect("Content-Type", /html/)
    //     .expect("Vary", "Accept-Encoding")
    //     .expect(200)
    //     .then((res) => {
    //       const response = JSON.parse(res.text);
    //       const cacheControl = res.header["cache-control"];
    //       const tag = res.header["cache-tag"];
    //       assert.equal(
    //         cacheControl,
    //         "public,max-age=15,s-maxage=60,stale-while-revalidate=150,stale-if-error=3600"
    //       );
    //       assert.equal(tag, "preRenderCache");
    //       assert.equal(
    //         '<div data-page-type="home-page">foobar</div>',
    //         response.content
    //       );
    //     });
    // });
  });

  describe("aborting the data loader", () => {
    it("Throws a 404 if load data decides not to handle the request", function (done) {
=======
  describe('aborting the data loader', () => {
    it('Throws a 404 if load data decides not to handle the request', function(done) {
>>>>>>> 1f922852
      const app = createApp(
        (pageType, params, config, client, {next}) => next(),
        [{pageType: 'home-page', path: '/skip', exact: true}],
        {
          loadErrorData: (err, config, client, {host}) => ({
            httpStatusCode: err.httpStatusCode,
            pageType: 'not-found',
            data: {text: 'foobar', host},
          }),
        }
      );

      supertest(app)
        .get('/skip')
        .expect('Content-Type', /html/)
        .expect(404)
        .then(res => {
          const response = JSON.parse(res.text);
          assert.equal(
            '<div data-page-type="not-found">foobar</div>',
            response.content
          );
          assert.equal(false, response.store.qt.disableIsomorphicComponent);
          assert.equal('127.0.0.1', response.store.qt.data.host);
        })
        .then(done, done);
    });

    it('Allows bypassing even data.abort is set', function(done) {
      const app = createApp(
        (pageType, params, config, client, {next}) =>
          next().then(n => ({data: n})),
        [{pageType: 'home-page', path: '/skip', exact: true}],
        {
          loadErrorData: (err, config, client, {host}) => ({
            httpStatusCode: err.httpStatusCode,
            pageType: 'not-found',
            data: {text: 'foobar', host},
          }),
        }
      );

      supertest(app)
        .get('/skip')
        .expect('Content-Type', /html/)
        .expect(404)
        .then(res => {
          const response = JSON.parse(res.text);
          assert.equal(
            '<div data-page-type="not-found">foobar</div>',
            response.content
          );
          assert.equal(false, response.store.qt.disableIsomorphicComponent);
          assert.equal('127.0.0.1', response.store.qt.data.host);
        })
        .then(done);
    });

    it('Allows you to chain one loader to the next if two routes overlap', function(done) {
      const overlappingRoutes = [
        {pageType: 'skip', path: '/'},
        {pageType: 'home-page', path: '/'},
      ];
      const dataLoader = (pageType, _1, _2, _3, {host, next}) =>
        pageType == 'skip'
          ? next()
          : Promise.resolve({pageType, data: {text: 'foobar', host}});

      const app = createApp(dataLoader, overlappingRoutes);

      supertest(app)
        .get('/')
        .expect('Content-Type', /html/)
        .expect(200)
        .then(res => {
          const response = JSON.parse(res.text);
          assert.equal(
            '<div data-page-type="home-page">foobar</div>',
            response.content
          );
          assert.equal('foobar', response.store.qt.data.text);
          assert.equal('127.0.0.1', response.store.qt.data.host);
          assert.equal('home-page', response.store.qt.pageType);
        })
        .then(done);
    });
  });

  it('Passes the primaryHostUrl and currentHostUrl to the render', function(done) {
    const app = createApp(
      (pageType, params, config, client, {host}) =>
        Promise.resolve({pageType, data: {text: 'foobar', host}}),
      [{pageType: 'home-page', path: '/'}]
    );

    supertest(app)
      .get('/')
      .expect('Content-Type', /html/)
      .expect(200)
      .then(res => {
        const response = JSON.parse(res.text);
        assert.equal('https://www.foo.com', response.store.qt.currentHostUrl);
        assert.equal('https://www.foo.com', response.store.qt.primaryHostUrl);
      })
      .then(done);
  });

  describe('lightPages', () => {
    it('renders amp story pages', done => {
      const app = createApp(
        (pageType, params, config, client, {host}) =>
          Promise.resolve({
            pageType,
            data: {text: 'foobar', host, story: {'is-amp-supported': true}},
          }),
        [{pageType: 'story-page', path: '/*/:storySlug'}],
        {
          lightPages: true,
        }
      );

      supertest(app)
        .get('/foo/bar')
        .expect('Content-Type', /html/)
        .expect(200)
        .then(res => {
          assert.equal(
            `http://127.0.0.1/amp/story/%2Ffoo%2Fbar`,
            res.get('X-QT-Light-Pages-Url')
          );
        })
        .then(done);
    });

    it('renders amp story pages when lightPages is passed as a function which return true', done => {
      const app = createApp(
        (pageType, params, config, client, {host}) =>
          Promise.resolve({
            pageType,
            data: {text: 'foobar', host, story: {'is-amp-supported': true}},
          }),
        [{pageType: 'story-page', path: '/*/:storySlug'}],
        {
          lightPages: config => true,
        }
      );

      supertest(app)
        .get('/foo/bar')
        .expect('Content-Type', /html/)
        .expect(200)
        .then(res => {
          assert.equal(
            `http://127.0.0.1/amp/story/%2Ffoo%2Fbar`,
            res.get('X-QT-Light-Pages-Url')
          );
        })
        .then(done);
    });

    it('renders a  normal story page when lightPages is passed as a function which return false', done => {
      const app = createApp(
        (pageType, params, config, client, {host}) =>
          Promise.resolve({
            pageType,
            data: {text: 'foobar', host, story: {'is-amp-supported': true}},
          }),
        [{pageType: 'story-page', path: '/*/:storySlug'}],
        {
          lightPages: () => false,
          renderLightPage: (req, res, result) =>
            res.send('<h1> Amp Page </h1>'),
        }
      );

      supertest(app)
        .get('/foo/bar')
        .expect('Content-Type', /html/)
        .expect(200)
        .then(res => {
          const response = JSON.parse(res.text);
          assert.equal('foobar', response.store.qt.data.text);
        })
        .then(done);
    });
  });

  describe('cdnProvider', () => {
    it('Returns the right cloudflare headers for cache keys passed and no cdn provider passed', done => {
      const app = createApp(
        (pageType, params, config, client, {host}) =>
          Promise.resolve({
            pageType,
            data: {text: 'foobar', host, cacheKeys: ['c/1/abcdefgh']},
          }),
        [{pageType: 'home-page', path: '/'}]
      );

      supertest(app)
        .get('/')
        .expect('Content-Type', /html/)
        .expect(200)
        .then(res => {
          const cacheControl = res.header['cache-control'];
          const cacheTag = res.header['cache-tag'];
          assert.equal(
            cacheControl,
            'public,max-age=15,s-maxage=900,stale-while-revalidate=1000,stale-if-error=14400'
          );
          assert.equal(cacheTag, 'c/1/abcdefgh');
        })
        .then(done);
    });

    it('Returns the right cloudflare headers for no cacheKeys and no cdnProvider passed', done => {
      const app = createApp(
        (pageType, params, config, client, {host}) =>
          Promise.resolve({
            pageType,
            data: {text: 'foobar', host},
          }),
        [{pageType: 'home-page', path: '/'}]
      );

      supertest(app)
        .get('/')
        .expect('Content-Type', /html/)
        .expect(200)
        .then(res => {
          const cacheControl = res.header['cache-control'];
          const cacheTag = res.header['cache-tag'];
          assert.equal(
            cacheControl,
            'public,max-age=15,s-maxage=60,stale-while-revalidate=150,stale-if-error=3600'
          );
          assert.equal(cacheTag, undefined);
        })
        .then(done);
    });

    it('Returns the right headers when there is cachekeys is set to DO_NOT_CACHE', done => {
      const app = createApp(
        (pageType, params, config, client, {host}) =>
          Promise.resolve({
            pageType,
            data: {text: 'foobar', host, cacheKeys: 'DO_NOT_CACHE'},
          }),
        [{pageType: 'home-page', path: '/'}],
        {cdnProvider: 'akamai'}
      );

      supertest(app)
        .get('/')
        .expect('Content-Type', /html/)
        .expect(200)
        .then(res => {
          const cacheControl = res.header['cache-control'];
          const edgeCacheControl = res.header['edge-control'];
          const cacheTag = res.header['cache-tag'];
          const edgeCacheTag = res.header['edge-cache-tag'];
          const contentSecurityPolicy = res.header['content-security-policy'];
          assert.equal(cacheControl, 'private,no-cache,no-store,max-age=0');
          assert.equal(edgeCacheControl, 'private,no-cache,no-store,max-age=0');
          assert.equal(cacheTag, undefined);
          assert.equal(edgeCacheTag, undefined);
          assert.equal(
            contentSecurityPolicy,
            `default-src data: 'unsafe-inline' 'unsafe-eval' https: http:;` +
              `script-src data: 'unsafe-inline' 'unsafe-eval' https: http: blob:;` +
              `style-src data: 'unsafe-inline' https: http: blob:;` +
              `img-src data: https: http: blob:;` +
              `font-src data: https: http:;` +
              `connect-src https: wss: ws: http: blob:;` +
              `media-src https: blob: http:;` +
              `object-src https: http:;` +
              `child-src https: data: blob: http:;` +
              `form-action https: http:;` +
              `block-all-mixed-content;`
          );
        })
        .then(done);
    });

    it('Returns the right akamai headers when cachekeys are not passed', done => {
      const app = createApp(
        (pageType, params, config, client, {host}) =>
          Promise.resolve({
            pageType,
            data: {text: 'foobar', host},
          }),
        [{pageType: 'home-page', path: '/'}],
        {cdnProvider: 'akamai'}
      );

      supertest(app)
        .get('/')
        .expect('Content-Type', /html/)
        .expect(200)
        .then(res => {
          const cacheControl = res.header['cache-control'];
          const edgeCacheControl = res.header['edge-control'];
          const edgeCacheTag = res.header['edge-cache-tag'];
          const contentSecurityPolicy = res.header['content-security-policy'];
          assert.equal(
            cacheControl,
            'public,max-age=15,s-maxage=60,stale-while-revalidate=150,stale-if-error=3600'
          );
          assert.equal(
            edgeCacheControl,
            'public,maxage=60,stale-while-revalidate=150,stale-if-error=3600'
          );
          assert.equal(edgeCacheTag, undefined);
          assert.equal(
            contentSecurityPolicy,
            `default-src data: 'unsafe-inline' 'unsafe-eval' https: http:;` +
              `script-src data: 'unsafe-inline' 'unsafe-eval' https: http: blob:;` +
              `style-src data: 'unsafe-inline' https: http: blob:;` +
              `img-src data: https: http: blob:;` +
              `font-src data: https: http:;` +
              `connect-src https: wss: ws: http: blob:;` +
              `media-src https: blob: http:;` +
              `object-src https: http:;` +
              `child-src https: data: blob: http:;` +
              `form-action https: http:;` +
              `block-all-mixed-content;`
          );
        })
        .then(done);
    });

    it('Returns the right akamai headers when right cachekeys are passed', done => {
      const app = createApp(
        (pageType, params, config, client, {host}) =>
          Promise.resolve({
            pageType,
            data: {text: 'foobar', host, cacheKeys: ['c/1/abcdefgh']},
          }),
        [{pageType: 'home-page', path: '/'}],
        {cdnProvider: 'akamai'}
      );

      supertest(app)
        .get('/')
        .expect('Content-Type', /html/)
        .expect(200)
        .then(res => {
          const cacheControl = res.header['cache-control'];
          const edgeCacheControl = res.header['edge-control'];
          const edgeCacheTag = res.header['edge-cache-tag'];
          const contentSecurityPolicy = res.header['content-security-policy'];
          assert.equal(
            cacheControl,
            'public,max-age=15,s-maxage=900,stale-while-revalidate=1000,stale-if-error=14400'
          );
          assert.equal(
            edgeCacheControl,
            'public,maxage=900,stale-while-revalidate=1000,stale-if-error=14400'
          );
          assert.equal(edgeCacheTag, 'c/1/abcdefgh');
          assert.equal(
            contentSecurityPolicy,
            `default-src data: 'unsafe-inline' 'unsafe-eval' https: http:;` +
              `script-src data: 'unsafe-inline' 'unsafe-eval' https: http: blob:;` +
              `style-src data: 'unsafe-inline' https: http: blob:;` +
              `img-src data: https: http: blob:;` +
              `font-src data: https: http:;` +
              `connect-src https: wss: ws: http: blob:;` +
              `media-src https: blob: http:;` +
              `object-src https: http:;` +
              `child-src https: data: blob: http:;` +
              `form-action https: http:;` +
              `block-all-mixed-content;`
          );
        })
        .then(done);
    });
  });

  describe('mountAt', function() {
    it('Gets Pages Mounted at Some Path', async function() {
      const app = express();
      mountQuintypeAt(app, '/foo');
      createApp(
        (pageType, params, config, client, {host}) =>
          Promise.resolve({pageType, data: {text: 'foobar', host}}),
        [{pageType: 'home-page', path: '/', exact: true}],
        {},
        app
      );

      await supertest(app)
        .get('/foo')
        .expect('Content-Type', /html/)
        .expect(200)
        .then(res => {
          const response = JSON.parse(res.text);
          assert.equal(
            '<div data-page-type="home-page">foobar</div>',
            response.content
          );
          assert.equal('foobar', response.store.qt.data.text);
          assert.equal('127.0.0.1', response.store.qt.data.host);
          assert.equal('home-page', response.store.qt.pageType);
        });
    });

    it('returns 404 for pages outside the mount at', async function() {
      const app = express();
      mountQuintypeAt(app, '/foo');
      createApp(
        (pageType, params, config, client, {host}) =>
          Promise.resolve({pageType, data: {text: 'foobar', host}}),
        [{pageType: 'home-page', path: '/', exact: true}],
        {},
        app
      );

      await supertest(app)
        .get('/')
        .expect(404);
    });

    it('Gets Pages Mounted at Some Path', async function() {
      const app = express();
      mountQuintypeAt(app, hostname => `/${hostname}`);
      createApp(
        (pageType, params, config, client, {host}) =>
          Promise.resolve({pageType, data: {text: 'foobar', host}}),
        [{pageType: 'home-page', path: '/', exact: true}],
        {},
        app
      );

      await supertest(app)
        .get('/127.0.0.1')
        .expect('Content-Type', /html/)
        .expect(200)
        .then(res => {
          const response = JSON.parse(res.text);
          assert.equal(
            '<div data-page-type="home-page">foobar</div>',
            response.content
          );
          assert.equal('foobar', response.store.qt.data.text);
          assert.equal('127.0.0.1', response.store.qt.data.host);
          assert.equal('home-page', response.store.qt.pageType);
        });
    });

    it("doesn't apply the mountpoint if the function returns undefined", async () => {
      const app = express();
      mountQuintypeAt(app, hostname => undefined);
      createApp(
        (pageType, params, config, client, {host}) =>
          Promise.resolve({pageType, data: {text: 'foobar', host}}),
        [{pageType: 'home-page', path: '/', exact: true}],
        {},
        app
      );

      await supertest(app)
        .get('/')
        .expect('Content-Type', /html/)
        .expect(200)
        .then(res => {
          const response = JSON.parse(res.text);
          assert.equal(
            '<div data-page-type="home-page">foobar</div>',
            response.content
          );
          assert.equal('foobar', response.store.qt.data.text);
          assert.equal('127.0.0.1', response.store.qt.data.host);
          assert.equal('home-page', response.store.qt.pageType);
        });
    });
  });
});<|MERGE_RESOLUTION|>--- conflicted
+++ resolved
@@ -1,24 +1,24 @@
-const assert = require('assert');
-const express = require('express');
-const React = require('react');
-
-const {isomorphicRoutes, mountQuintypeAt} = require('../../server/routes');
-const supertest = require('supertest');
+const assert = require("assert");
+const express = require("express");
+const React = require("react");
+
+const { isomorphicRoutes, mountQuintypeAt } = require("../../server/routes");
+const supertest = require("supertest");
 
 function getClientStub(hostname) {
   return {
-    getHostname: () => 'demo.quintype.io',
+    getHostname: () => "demo.quintype.io",
     getConfig: () =>
       Promise.resolve({
-        foo: 'bar',
-        'sketches-host': 'https://www.foo.com',
+        foo: "bar",
+        "sketches-host": "https://www.foo.com",
       }),
-    baseUrl: 'https://www.foo.com',
+    baseUrl: "https://www.foo.com",
   };
 }
 
 function pickComponent(pageType) {
-  return ({data}) => <div data-page-type={pageType}>{data.text}</div>;
+  return ({ data }) => <div data-page-type={pageType}>{data.text}</div>;
 }
 
 function createApp(loadData, routes, opts = {}, app = express()) {
@@ -27,15 +27,15 @@
     Object.assign(
       {
         assetHelper: {
-          assetHash: file => (file == 'app.js' ? 'abcdef' : null),
-          assetPath: file => `/assets/${file}`,
+          assetHash: (file) => (file == "app.js" ? "abcdef" : null),
+          assetPath: (file) => `/assets/${file}`,
         },
         getClient: getClientStub,
         generateRoutes: () => routes,
         loadData,
         pickComponent: opts.pickComponent || pickComponent,
-        renderLayout: (res, {store, title, content}) =>
-          res.send(JSON.stringify({store: store.getState(), title, content})),
+        renderLayout: (res, { store, title, content }) =>
+          res.send(JSON.stringify({ store: store.getState(), title, content })),
         handleCustomRoute: false,
         publisherConfig: {},
       },
@@ -46,46 +46,46 @@
   return app;
 }
 
-describe('Isomorphic Handler', function() {
-  it('Renders the page if the route matches', function(done) {
-    const app = createApp(
-      (pageType, params, config, client, {host}) =>
-        Promise.resolve({pageType, data: {text: 'foobar', host}}),
-      [{pageType: 'home-page', path: '/', exact: true}]
+describe("Isomorphic Handler", function () {
+  it("Renders the page if the route matches", function (done) {
+    const app = createApp(
+      (pageType, params, config, client, { host }) =>
+        Promise.resolve({ pageType, data: { text: "foobar", host } }),
+      [{ pageType: "home-page", path: "/", exact: true }]
     );
 
     supertest(app)
-      .get('/')
-      .expect('Content-Type', /html/)
+      .get("/")
+      .expect("Content-Type", /html/)
       .expect(200)
-      .then(res => {
+      .then((res) => {
         const response = JSON.parse(res.text);
         assert.equal(
           '<div data-page-type="home-page">foobar</div>',
           response.content
         );
-        assert.equal('foobar', response.store.qt.data.text);
-        assert.equal('127.0.0.1', response.store.qt.data.host);
-        assert.equal('home-page', response.store.qt.pageType);
+        assert.equal("foobar", response.store.qt.data.text);
+        assert.equal("127.0.0.1", response.store.qt.data.host);
+        assert.equal("home-page", response.store.qt.pageType);
       })
       .then(done);
   });
 
-  it('Accepts an async pickComponent function', function(done) {
-    const app = createApp(
-      (pageType, params, config, client, {host}) =>
-        Promise.resolve({pageType, data: {text: 'foobar'}}),
-      [{pageType: 'home-page', path: '/'}],
+  it("Accepts an async pickComponent function", function (done) {
+    const app = createApp(
+      (pageType, params, config, client, { host }) =>
+        Promise.resolve({ pageType, data: { text: "foobar" } }),
+      [{ pageType: "home-page", path: "/" }],
       {
-        pickComponent: pageType => Promise.resolve(pickComponent(pageType)),
+        pickComponent: (pageType) => Promise.resolve(pickComponent(pageType)),
       }
     );
 
     supertest(app)
-      .get('/')
-      .expect('Content-Type', /html/)
+      .get("/")
+      .expect("Content-Type", /html/)
       .expect(200)
-      .then(res => {
+      .then((res) => {
         const response = JSON.parse(res.text);
         assert.equal(
           '<div data-page-type="home-page">foobar</div>',
@@ -95,96 +95,92 @@
       .then(done);
   });
 
-  it('Passes all URL parameters to the load data function', function(done) {
+  it("Passes all URL parameters to the load data function", function (done) {
     const app = createApp(
       (pageType, params, config, client) =>
-        Promise.resolve({pageType, data: {text: params.text}}),
-      [{pageType: 'home-page', path: '/'}]
+        Promise.resolve({ pageType, data: { text: params.text } }),
+      [{ pageType: "home-page", path: "/" }]
     );
 
     supertest(app)
-      .get('/?text=foobar')
-      .expect('Content-Type', /html/)
+      .get("/?text=foobar")
+      .expect("Content-Type", /html/)
       .expect(200)
-      .then(res => {
+      .then((res) => {
         const response = JSON.parse(res.text);
-        assert.equal('foobar', response.store.qt.data.text);
+        assert.equal("foobar", response.store.qt.data.text);
       })
       .then(done);
   });
 
-  describe('preloading', function() {
-    it('preloads the app.js', function(done) {
+  describe("preloading", function () {
+    it("preloads the app.js", function (done) {
       const app = createApp(
         (pageType, params, config, client) =>
-          Promise.resolve({pageType, data: {text: 'foobar'}}),
-        [{pageType: 'home-page', path: '/'}],
+          Promise.resolve({ pageType, data: { text: "foobar" } }),
+        [{ pageType: "home-page", path: "/" }],
         {
           preloadJs: true,
         }
       );
 
       supertest(app)
-        .get('/?foo=bar')
-        .expect('Content-Type', /html/)
-        .expect('Link', '</assets/app.js>; rel=preload; as=script;')
+        .get("/?foo=bar")
+        .expect("Content-Type", /html/)
+        .expect("Link", "</assets/app.js>; rel=preload; as=script;")
         .expect(200, done);
     });
   });
 
-  it('Throws a 404 if the route is not matched', function(done) {
+  it("Throws a 404 if the route is not matched", function (done) {
     const app = createApp(
       (pageType, params, config, client) => Promise.resolve(),
-      [{pageType: 'home-page', path: '/', exact: true}],
+      [{ pageType: "home-page", path: "/", exact: true }],
       {
-        loadErrorData: (err, config, client, {host}) => ({
+        loadErrorData: (err, config, client, { host }) => ({
           httpStatusCode: err.httpStatusCode,
-          pageType: 'not-found',
-          data: {text: 'foobar', host},
+          pageType: "not-found",
+          data: { text: "foobar", host },
         }),
       }
     );
 
     supertest(app)
-      .get('/not-found')
-      .expect('Content-Type', /html/)
+      .get("/not-found")
+      .expect("Content-Type", /html/)
       .expect(404)
-      .then(res => {
+      .then((res) => {
         const response = JSON.parse(res.text);
         assert.equal(
           '<div data-page-type="not-found">foobar</div>',
           response.content
         );
         assert.equal(false, response.store.qt.disableIsomorphicComponent);
-        assert.equal('127.0.0.1', response.store.qt.data.host);
+        assert.equal("127.0.0.1", response.store.qt.data.host);
       })
       .then(done);
   });
 
-  it("Throws a 500 if loadData doesn't work", function(done) {
+  it("Throws a 500 if loadData doesn't work", function (done) {
     const app = createApp(
       (pageType, params, config, client) => {
-        throw 'exception';
+        throw "exception";
       },
-<<<<<<< HEAD
       [{ pageType: "home-page", path: "/" }],
-=======
-      [{pageType: 'home-page'}],
->>>>>>> 1f922852
       {
         loadErrorData: (err, config) => ({
           httpStatusCode: err.httpStatusCode || 500,
-          pageType: 'not-found',
-          data: {text: 'foobar'},
+          pageType: "not-found",
+          data: { text: "foobar" },
         }),
       }
     );
 
     supertest(app)
-      .get('/')
-      .expect('Content-Type', /html/)
+      .get("/")
+      .expect("Content-Type", /html/)
       .expect(500)
-      .then(res => {
+      .then((res) => {
         const response = JSON.parse(res.text);
         assert.equal(
           '<div data-page-type="not-found">foobar</div>',
@@ -195,79 +191,70 @@
       .then(done, done);
   });
 
-  it('Throws a 500 if loadData and loadErrorData both crash', function(done) {
+  it("Throws a 500 if loadData and loadErrorData both crash", function (done) {
     const app = createApp(
       (pageType, params, config, client) => {
-        throw 'exception';
+        throw "exception";
       },
-      [{pageType: 'home-page'}],
+      [{ pageType: "home-page" }],
       {
         loadErrorData: (err, config) => {
-          throw 'foobar';
+          throw "foobar";
         },
       }
     );
 
-    supertest(app)
-      .get('/')
-      .expect('Content-Type', /html/)
-      .expect(500, done);
-  });
-
-  it('Cache headers are set', function(done) {
+    supertest(app).get("/").expect("Content-Type", /html/).expect(500, done);
+  });
+
+  it("Cache headers are set", function (done) {
     const app = createApp(
       (pageType, params, config, client) =>
         Promise.resolve({
           pageType,
-          data: {text: 'foobar', cacheKeys: ['foo', 'bar']},
+          data: { text: "foobar", cacheKeys: ["foo", "bar"] },
         }),
-      [{pageType: 'home-page', path: '/'}]
+      [{ pageType: "home-page", path: "/" }]
     );
 
     supertest(app)
-      .get('/')
-      .expect('Content-Type', /html/)
+      .get("/")
+      .expect("Content-Type", /html/)
       .expect(
-        'Cache-Control',
-        'public,max-age=15,s-maxage=900,stale-while-revalidate=1000,stale-if-error=14400'
+        "Cache-Control",
+        "public,max-age=15,s-maxage=900,stale-while-revalidate=1000,stale-if-error=14400"
       )
-      .expect('Vary', 'Accept-Encoding')
-      .expect('Surrogate-Control', /public/)
-      .expect('Surrogate-Key', 'foo bar')
-      .expect('Cache-Tag', 'foo,bar')
+      .expect("Vary", "Accept-Encoding")
+      .expect("Surrogate-Control", /public/)
+      .expect("Surrogate-Key", "foo bar")
+      .expect("Cache-Tag", "foo,bar")
       .expect(200, done);
   });
 
-  it('it redirects on a 301', function(done) {
+  it("it redirects on a 301", function (done) {
     const app = createApp(
       (pageType, params, config, client) =>
-        Promise.resolve({httpStatusCode: 301, data: {location: '/foobar'}}),
-      [{pageType: 'home-page', path: '/'}]
-    );
-
-    supertest(app)
-      .get('/')
-      .expect('Location', '/foobar')
-      .expect(301, done);
-  });
-
-  it('returns a 500 if render layout crashes', function(done) {
+        Promise.resolve({ httpStatusCode: 301, data: { location: "/foobar" } }),
+      [{ pageType: "home-page", path: "/" }]
+    );
+
+    supertest(app).get("/").expect("Location", "/foobar").expect(301, done);
+  });
+
+  it("returns a 500 if render layout crashes", function (done) {
     const app = createApp(
       (pageType, params, config, client) =>
-        Promise.resolve({pageType, data: {text: 'foobar'}}),
-      [{pageType: 'home-page', path: '/'}],
+        Promise.resolve({ pageType, data: { text: "foobar" } }),
+      [{ pageType: "home-page", path: "/" }],
       {
         renderLayout: () => {
-          throw 'foobar';
+          throw "foobar";
         },
       }
     );
-    supertest(app)
-      .get('/')
-      .expect(500, done);
-  });
-
-<<<<<<< HEAD
+    supertest(app).get("/").expect(500, done);
+  });
+
   describe("Prerender server", function () {
     const newApp = express();
     const newServer = newApp.listen(4000);
@@ -329,273 +316,269 @@
 
   describe("aborting the data loader", () => {
     it("Throws a 404 if load data decides not to handle the request", function (done) {
-=======
-  describe('aborting the data loader', () => {
-    it('Throws a 404 if load data decides not to handle the request', function(done) {
->>>>>>> 1f922852
-      const app = createApp(
-        (pageType, params, config, client, {next}) => next(),
-        [{pageType: 'home-page', path: '/skip', exact: true}],
+      const app = createApp(
+        (pageType, params, config, client, { next }) => next(),
+        [{ pageType: "home-page", path: "/skip", exact: true }],
         {
-          loadErrorData: (err, config, client, {host}) => ({
+          loadErrorData: (err, config, client, { host }) => ({
             httpStatusCode: err.httpStatusCode,
-            pageType: 'not-found',
-            data: {text: 'foobar', host},
+            pageType: "not-found",
+            data: { text: "foobar", host },
           }),
         }
       );
 
       supertest(app)
-        .get('/skip')
-        .expect('Content-Type', /html/)
+        .get("/skip")
+        .expect("Content-Type", /html/)
         .expect(404)
-        .then(res => {
+        .then((res) => {
           const response = JSON.parse(res.text);
           assert.equal(
             '<div data-page-type="not-found">foobar</div>',
             response.content
           );
           assert.equal(false, response.store.qt.disableIsomorphicComponent);
-          assert.equal('127.0.0.1', response.store.qt.data.host);
+          assert.equal("127.0.0.1", response.store.qt.data.host);
         })
         .then(done, done);
     });
 
-    it('Allows bypassing even data.abort is set', function(done) {
-      const app = createApp(
-        (pageType, params, config, client, {next}) =>
-          next().then(n => ({data: n})),
-        [{pageType: 'home-page', path: '/skip', exact: true}],
+    it("Allows bypassing even data.abort is set", function (done) {
+      const app = createApp(
+        (pageType, params, config, client, { next }) =>
+          next().then((n) => ({ data: n })),
+        [{ pageType: "home-page", path: "/skip", exact: true }],
         {
-          loadErrorData: (err, config, client, {host}) => ({
+          loadErrorData: (err, config, client, { host }) => ({
             httpStatusCode: err.httpStatusCode,
-            pageType: 'not-found',
-            data: {text: 'foobar', host},
+            pageType: "not-found",
+            data: { text: "foobar", host },
           }),
         }
       );
 
       supertest(app)
-        .get('/skip')
-        .expect('Content-Type', /html/)
+        .get("/skip")
+        .expect("Content-Type", /html/)
         .expect(404)
-        .then(res => {
+        .then((res) => {
           const response = JSON.parse(res.text);
           assert.equal(
             '<div data-page-type="not-found">foobar</div>',
             response.content
           );
           assert.equal(false, response.store.qt.disableIsomorphicComponent);
-          assert.equal('127.0.0.1', response.store.qt.data.host);
-        })
-        .then(done);
-    });
-
-    it('Allows you to chain one loader to the next if two routes overlap', function(done) {
+          assert.equal("127.0.0.1", response.store.qt.data.host);
+        })
+        .then(done);
+    });
+
+    it("Allows you to chain one loader to the next if two routes overlap", function (done) {
       const overlappingRoutes = [
-        {pageType: 'skip', path: '/'},
-        {pageType: 'home-page', path: '/'},
+        { pageType: "skip", path: "/" },
+        { pageType: "home-page", path: "/" },
       ];
-      const dataLoader = (pageType, _1, _2, _3, {host, next}) =>
-        pageType == 'skip'
+      const dataLoader = (pageType, _1, _2, _3, { host, next }) =>
+        pageType == "skip"
           ? next()
-          : Promise.resolve({pageType, data: {text: 'foobar', host}});
+          : Promise.resolve({ pageType, data: { text: "foobar", host } });
 
       const app = createApp(dataLoader, overlappingRoutes);
 
       supertest(app)
-        .get('/')
-        .expect('Content-Type', /html/)
-        .expect(200)
-        .then(res => {
+        .get("/")
+        .expect("Content-Type", /html/)
+        .expect(200)
+        .then((res) => {
           const response = JSON.parse(res.text);
           assert.equal(
             '<div data-page-type="home-page">foobar</div>',
             response.content
           );
-          assert.equal('foobar', response.store.qt.data.text);
-          assert.equal('127.0.0.1', response.store.qt.data.host);
-          assert.equal('home-page', response.store.qt.pageType);
-        })
-        .then(done);
-    });
-  });
-
-  it('Passes the primaryHostUrl and currentHostUrl to the render', function(done) {
-    const app = createApp(
-      (pageType, params, config, client, {host}) =>
-        Promise.resolve({pageType, data: {text: 'foobar', host}}),
-      [{pageType: 'home-page', path: '/'}]
+          assert.equal("foobar", response.store.qt.data.text);
+          assert.equal("127.0.0.1", response.store.qt.data.host);
+          assert.equal("home-page", response.store.qt.pageType);
+        })
+        .then(done);
+    });
+  });
+
+  it("Passes the primaryHostUrl and currentHostUrl to the render", function (done) {
+    const app = createApp(
+      (pageType, params, config, client, { host }) =>
+        Promise.resolve({ pageType, data: { text: "foobar", host } }),
+      [{ pageType: "home-page", path: "/" }]
     );
 
     supertest(app)
-      .get('/')
-      .expect('Content-Type', /html/)
+      .get("/")
+      .expect("Content-Type", /html/)
       .expect(200)
-      .then(res => {
+      .then((res) => {
         const response = JSON.parse(res.text);
-        assert.equal('https://www.foo.com', response.store.qt.currentHostUrl);
-        assert.equal('https://www.foo.com', response.store.qt.primaryHostUrl);
+        assert.equal("https://www.foo.com", response.store.qt.currentHostUrl);
+        assert.equal("https://www.foo.com", response.store.qt.primaryHostUrl);
       })
       .then(done);
   });
 
-  describe('lightPages', () => {
-    it('renders amp story pages', done => {
-      const app = createApp(
-        (pageType, params, config, client, {host}) =>
+  describe("lightPages", () => {
+    it("renders amp story pages", (done) => {
+      const app = createApp(
+        (pageType, params, config, client, { host }) =>
           Promise.resolve({
             pageType,
-            data: {text: 'foobar', host, story: {'is-amp-supported': true}},
-          }),
-        [{pageType: 'story-page', path: '/*/:storySlug'}],
+            data: { text: "foobar", host, story: { "is-amp-supported": true } },
+          }),
+        [{ pageType: "story-page", path: "/*/:storySlug" }],
         {
           lightPages: true,
         }
       );
 
       supertest(app)
-        .get('/foo/bar')
-        .expect('Content-Type', /html/)
-        .expect(200)
-        .then(res => {
+        .get("/foo/bar")
+        .expect("Content-Type", /html/)
+        .expect(200)
+        .then((res) => {
           assert.equal(
             `http://127.0.0.1/amp/story/%2Ffoo%2Fbar`,
-            res.get('X-QT-Light-Pages-Url')
-          );
-        })
-        .then(done);
-    });
-
-    it('renders amp story pages when lightPages is passed as a function which return true', done => {
-      const app = createApp(
-        (pageType, params, config, client, {host}) =>
+            res.get("X-QT-Light-Pages-Url")
+          );
+        })
+        .then(done);
+    });
+
+    it("renders amp story pages when lightPages is passed as a function which return true", (done) => {
+      const app = createApp(
+        (pageType, params, config, client, { host }) =>
           Promise.resolve({
             pageType,
-            data: {text: 'foobar', host, story: {'is-amp-supported': true}},
-          }),
-        [{pageType: 'story-page', path: '/*/:storySlug'}],
+            data: { text: "foobar", host, story: { "is-amp-supported": true } },
+          }),
+        [{ pageType: "story-page", path: "/*/:storySlug" }],
         {
-          lightPages: config => true,
+          lightPages: (config) => true,
         }
       );
 
       supertest(app)
-        .get('/foo/bar')
-        .expect('Content-Type', /html/)
-        .expect(200)
-        .then(res => {
+        .get("/foo/bar")
+        .expect("Content-Type", /html/)
+        .expect(200)
+        .then((res) => {
           assert.equal(
             `http://127.0.0.1/amp/story/%2Ffoo%2Fbar`,
-            res.get('X-QT-Light-Pages-Url')
-          );
-        })
-        .then(done);
-    });
-
-    it('renders a  normal story page when lightPages is passed as a function which return false', done => {
-      const app = createApp(
-        (pageType, params, config, client, {host}) =>
+            res.get("X-QT-Light-Pages-Url")
+          );
+        })
+        .then(done);
+    });
+
+    it("renders a  normal story page when lightPages is passed as a function which return false", (done) => {
+      const app = createApp(
+        (pageType, params, config, client, { host }) =>
           Promise.resolve({
             pageType,
-            data: {text: 'foobar', host, story: {'is-amp-supported': true}},
-          }),
-        [{pageType: 'story-page', path: '/*/:storySlug'}],
+            data: { text: "foobar", host, story: { "is-amp-supported": true } },
+          }),
+        [{ pageType: "story-page", path: "/*/:storySlug" }],
         {
           lightPages: () => false,
           renderLightPage: (req, res, result) =>
-            res.send('<h1> Amp Page </h1>'),
+            res.send("<h1> Amp Page </h1>"),
         }
       );
 
       supertest(app)
-        .get('/foo/bar')
-        .expect('Content-Type', /html/)
-        .expect(200)
-        .then(res => {
+        .get("/foo/bar")
+        .expect("Content-Type", /html/)
+        .expect(200)
+        .then((res) => {
           const response = JSON.parse(res.text);
-          assert.equal('foobar', response.store.qt.data.text);
-        })
-        .then(done);
-    });
-  });
-
-  describe('cdnProvider', () => {
-    it('Returns the right cloudflare headers for cache keys passed and no cdn provider passed', done => {
-      const app = createApp(
-        (pageType, params, config, client, {host}) =>
+          assert.equal("foobar", response.store.qt.data.text);
+        })
+        .then(done);
+    });
+  });
+
+  describe("cdnProvider", () => {
+    it("Returns the right cloudflare headers for cache keys passed and no cdn provider passed", (done) => {
+      const app = createApp(
+        (pageType, params, config, client, { host }) =>
           Promise.resolve({
             pageType,
-            data: {text: 'foobar', host, cacheKeys: ['c/1/abcdefgh']},
-          }),
-        [{pageType: 'home-page', path: '/'}]
-      );
-
-      supertest(app)
-        .get('/')
-        .expect('Content-Type', /html/)
-        .expect(200)
-        .then(res => {
-          const cacheControl = res.header['cache-control'];
-          const cacheTag = res.header['cache-tag'];
+            data: { text: "foobar", host, cacheKeys: ["c/1/abcdefgh"] },
+          }),
+        [{ pageType: "home-page", path: "/" }]
+      );
+
+      supertest(app)
+        .get("/")
+        .expect("Content-Type", /html/)
+        .expect(200)
+        .then((res) => {
+          const cacheControl = res.header["cache-control"];
+          const cacheTag = res.header["cache-tag"];
           assert.equal(
             cacheControl,
-            'public,max-age=15,s-maxage=900,stale-while-revalidate=1000,stale-if-error=14400'
-          );
-          assert.equal(cacheTag, 'c/1/abcdefgh');
-        })
-        .then(done);
-    });
-
-    it('Returns the right cloudflare headers for no cacheKeys and no cdnProvider passed', done => {
-      const app = createApp(
-        (pageType, params, config, client, {host}) =>
+            "public,max-age=15,s-maxage=900,stale-while-revalidate=1000,stale-if-error=14400"
+          );
+          assert.equal(cacheTag, "c/1/abcdefgh");
+        })
+        .then(done);
+    });
+
+    it("Returns the right cloudflare headers for no cacheKeys and no cdnProvider passed", (done) => {
+      const app = createApp(
+        (pageType, params, config, client, { host }) =>
           Promise.resolve({
             pageType,
-            data: {text: 'foobar', host},
-          }),
-        [{pageType: 'home-page', path: '/'}]
-      );
-
-      supertest(app)
-        .get('/')
-        .expect('Content-Type', /html/)
-        .expect(200)
-        .then(res => {
-          const cacheControl = res.header['cache-control'];
-          const cacheTag = res.header['cache-tag'];
+            data: { text: "foobar", host },
+          }),
+        [{ pageType: "home-page", path: "/" }]
+      );
+
+      supertest(app)
+        .get("/")
+        .expect("Content-Type", /html/)
+        .expect(200)
+        .then((res) => {
+          const cacheControl = res.header["cache-control"];
+          const cacheTag = res.header["cache-tag"];
           assert.equal(
             cacheControl,
-            'public,max-age=15,s-maxage=60,stale-while-revalidate=150,stale-if-error=3600'
+            "public,max-age=15,s-maxage=60,stale-while-revalidate=150,stale-if-error=3600"
           );
           assert.equal(cacheTag, undefined);
         })
         .then(done);
     });
 
-    it('Returns the right headers when there is cachekeys is set to DO_NOT_CACHE', done => {
-      const app = createApp(
-        (pageType, params, config, client, {host}) =>
+    it("Returns the right headers when there is cachekeys is set to DO_NOT_CACHE", (done) => {
+      const app = createApp(
+        (pageType, params, config, client, { host }) =>
           Promise.resolve({
             pageType,
-            data: {text: 'foobar', host, cacheKeys: 'DO_NOT_CACHE'},
-          }),
-        [{pageType: 'home-page', path: '/'}],
-        {cdnProvider: 'akamai'}
-      );
-
-      supertest(app)
-        .get('/')
-        .expect('Content-Type', /html/)
-        .expect(200)
-        .then(res => {
-          const cacheControl = res.header['cache-control'];
-          const edgeCacheControl = res.header['edge-control'];
-          const cacheTag = res.header['cache-tag'];
-          const edgeCacheTag = res.header['edge-cache-tag'];
-          const contentSecurityPolicy = res.header['content-security-policy'];
-          assert.equal(cacheControl, 'private,no-cache,no-store,max-age=0');
-          assert.equal(edgeCacheControl, 'private,no-cache,no-store,max-age=0');
+            data: { text: "foobar", host, cacheKeys: "DO_NOT_CACHE" },
+          }),
+        [{ pageType: "home-page", path: "/" }],
+        { cdnProvider: "akamai" }
+      );
+
+      supertest(app)
+        .get("/")
+        .expect("Content-Type", /html/)
+        .expect(200)
+        .then((res) => {
+          const cacheControl = res.header["cache-control"];
+          const edgeCacheControl = res.header["edge-control"];
+          const cacheTag = res.header["cache-tag"];
+          const edgeCacheTag = res.header["edge-cache-tag"];
+          const contentSecurityPolicy = res.header["content-security-policy"];
+          assert.equal(cacheControl, "private,no-cache,no-store,max-age=0");
+          assert.equal(edgeCacheControl, "private,no-cache,no-store,max-age=0");
           assert.equal(cacheTag, undefined);
           assert.equal(edgeCacheTag, undefined);
           assert.equal(
@@ -616,33 +599,33 @@
         .then(done);
     });
 
-    it('Returns the right akamai headers when cachekeys are not passed', done => {
-      const app = createApp(
-        (pageType, params, config, client, {host}) =>
+    it("Returns the right akamai headers when cachekeys are not passed", (done) => {
+      const app = createApp(
+        (pageType, params, config, client, { host }) =>
           Promise.resolve({
             pageType,
-            data: {text: 'foobar', host},
-          }),
-        [{pageType: 'home-page', path: '/'}],
-        {cdnProvider: 'akamai'}
-      );
-
-      supertest(app)
-        .get('/')
-        .expect('Content-Type', /html/)
-        .expect(200)
-        .then(res => {
-          const cacheControl = res.header['cache-control'];
-          const edgeCacheControl = res.header['edge-control'];
-          const edgeCacheTag = res.header['edge-cache-tag'];
-          const contentSecurityPolicy = res.header['content-security-policy'];
+            data: { text: "foobar", host },
+          }),
+        [{ pageType: "home-page", path: "/" }],
+        { cdnProvider: "akamai" }
+      );
+
+      supertest(app)
+        .get("/")
+        .expect("Content-Type", /html/)
+        .expect(200)
+        .then((res) => {
+          const cacheControl = res.header["cache-control"];
+          const edgeCacheControl = res.header["edge-control"];
+          const edgeCacheTag = res.header["edge-cache-tag"];
+          const contentSecurityPolicy = res.header["content-security-policy"];
           assert.equal(
             cacheControl,
-            'public,max-age=15,s-maxage=60,stale-while-revalidate=150,stale-if-error=3600'
+            "public,max-age=15,s-maxage=60,stale-while-revalidate=150,stale-if-error=3600"
           );
           assert.equal(
             edgeCacheControl,
-            'public,maxage=60,stale-while-revalidate=150,stale-if-error=3600'
+            "public,maxage=60,stale-while-revalidate=150,stale-if-error=3600"
           );
           assert.equal(edgeCacheTag, undefined);
           assert.equal(
@@ -663,35 +646,35 @@
         .then(done);
     });
 
-    it('Returns the right akamai headers when right cachekeys are passed', done => {
-      const app = createApp(
-        (pageType, params, config, client, {host}) =>
+    it("Returns the right akamai headers when right cachekeys are passed", (done) => {
+      const app = createApp(
+        (pageType, params, config, client, { host }) =>
           Promise.resolve({
             pageType,
-            data: {text: 'foobar', host, cacheKeys: ['c/1/abcdefgh']},
-          }),
-        [{pageType: 'home-page', path: '/'}],
-        {cdnProvider: 'akamai'}
-      );
-
-      supertest(app)
-        .get('/')
-        .expect('Content-Type', /html/)
-        .expect(200)
-        .then(res => {
-          const cacheControl = res.header['cache-control'];
-          const edgeCacheControl = res.header['edge-control'];
-          const edgeCacheTag = res.header['edge-cache-tag'];
-          const contentSecurityPolicy = res.header['content-security-policy'];
+            data: { text: "foobar", host, cacheKeys: ["c/1/abcdefgh"] },
+          }),
+        [{ pageType: "home-page", path: "/" }],
+        { cdnProvider: "akamai" }
+      );
+
+      supertest(app)
+        .get("/")
+        .expect("Content-Type", /html/)
+        .expect(200)
+        .then((res) => {
+          const cacheControl = res.header["cache-control"];
+          const edgeCacheControl = res.header["edge-control"];
+          const edgeCacheTag = res.header["edge-cache-tag"];
+          const contentSecurityPolicy = res.header["content-security-policy"];
           assert.equal(
             cacheControl,
-            'public,max-age=15,s-maxage=900,stale-while-revalidate=1000,stale-if-error=14400'
+            "public,max-age=15,s-maxage=900,stale-while-revalidate=1000,stale-if-error=14400"
           );
           assert.equal(
             edgeCacheControl,
-            'public,maxage=900,stale-while-revalidate=1000,stale-if-error=14400'
-          );
-          assert.equal(edgeCacheTag, 'c/1/abcdefgh');
+            "public,maxage=900,stale-while-revalidate=1000,stale-if-error=14400"
+          );
+          assert.equal(edgeCacheTag, "c/1/abcdefgh");
           assert.equal(
             contentSecurityPolicy,
             `default-src data: 'unsafe-inline' 'unsafe-eval' https: http:;` +
@@ -711,101 +694,99 @@
     });
   });
 
-  describe('mountAt', function() {
-    it('Gets Pages Mounted at Some Path', async function() {
+  describe("mountAt", function () {
+    it("Gets Pages Mounted at Some Path", async function () {
       const app = express();
-      mountQuintypeAt(app, '/foo');
+      mountQuintypeAt(app, "/foo");
       createApp(
-        (pageType, params, config, client, {host}) =>
-          Promise.resolve({pageType, data: {text: 'foobar', host}}),
-        [{pageType: 'home-page', path: '/', exact: true}],
+        (pageType, params, config, client, { host }) =>
+          Promise.resolve({ pageType, data: { text: "foobar", host } }),
+        [{ pageType: "home-page", path: "/", exact: true }],
         {},
         app
       );
 
       await supertest(app)
-        .get('/foo')
-        .expect('Content-Type', /html/)
-        .expect(200)
-        .then(res => {
+        .get("/foo")
+        .expect("Content-Type", /html/)
+        .expect(200)
+        .then((res) => {
           const response = JSON.parse(res.text);
           assert.equal(
             '<div data-page-type="home-page">foobar</div>',
             response.content
           );
-          assert.equal('foobar', response.store.qt.data.text);
-          assert.equal('127.0.0.1', response.store.qt.data.host);
-          assert.equal('home-page', response.store.qt.pageType);
+          assert.equal("foobar", response.store.qt.data.text);
+          assert.equal("127.0.0.1", response.store.qt.data.host);
+          assert.equal("home-page", response.store.qt.pageType);
         });
     });
 
-    it('returns 404 for pages outside the mount at', async function() {
+    it("returns 404 for pages outside the mount at", async function () {
       const app = express();
-      mountQuintypeAt(app, '/foo');
+      mountQuintypeAt(app, "/foo");
       createApp(
-        (pageType, params, config, client, {host}) =>
-          Promise.resolve({pageType, data: {text: 'foobar', host}}),
-        [{pageType: 'home-page', path: '/', exact: true}],
+        (pageType, params, config, client, { host }) =>
+          Promise.resolve({ pageType, data: { text: "foobar", host } }),
+        [{ pageType: "home-page", path: "/", exact: true }],
         {},
         app
       );
 
-      await supertest(app)
-        .get('/')
-        .expect(404);
-    });
-
-    it('Gets Pages Mounted at Some Path', async function() {
+      await supertest(app).get("/").expect(404);
+    });
+
+    it("Gets Pages Mounted at Some Path", async function () {
       const app = express();
-      mountQuintypeAt(app, hostname => `/${hostname}`);
+      mountQuintypeAt(app, (hostname) => `/${hostname}`);
       createApp(
-        (pageType, params, config, client, {host}) =>
-          Promise.resolve({pageType, data: {text: 'foobar', host}}),
-        [{pageType: 'home-page', path: '/', exact: true}],
+        (pageType, params, config, client, { host }) =>
+          Promise.resolve({ pageType, data: { text: "foobar", host } }),
+        [{ pageType: "home-page", path: "/", exact: true }],
         {},
         app
       );
 
       await supertest(app)
-        .get('/127.0.0.1')
-        .expect('Content-Type', /html/)
-        .expect(200)
-        .then(res => {
+        .get("/127.0.0.1")
+        .expect("Content-Type", /html/)
+        .expect(200)
+        .then((res) => {
           const response = JSON.parse(res.text);
           assert.equal(
             '<div data-page-type="home-page">foobar</div>',
             response.content
           );
-          assert.equal('foobar', response.store.qt.data.text);
-          assert.equal('127.0.0.1', response.store.qt.data.host);
-          assert.equal('home-page', response.store.qt.pageType);
+          assert.equal("foobar", response.store.qt.data.text);
+          assert.equal("127.0.0.1", response.store.qt.data.host);
+          assert.equal("home-page", response.store.qt.pageType);
         });
     });
 
     it("doesn't apply the mountpoint if the function returns undefined", async () => {
       const app = express();
-      mountQuintypeAt(app, hostname => undefined);
+      mountQuintypeAt(app, (hostname) => undefined);
       createApp(
-        (pageType, params, config, client, {host}) =>
-          Promise.resolve({pageType, data: {text: 'foobar', host}}),
-        [{pageType: 'home-page', path: '/', exact: true}],
+        (pageType, params, config, client, { host }) =>
+          Promise.resolve({ pageType, data: { text: "foobar", host } }),
+        [{ pageType: "home-page", path: "/", exact: true }],
         {},
         app
       );
 
       await supertest(app)
-        .get('/')
-        .expect('Content-Type', /html/)
-        .expect(200)
-        .then(res => {
+        .get("/")
+        .expect("Content-Type", /html/)
+        .expect(200)
+        .then((res) => {
           const response = JSON.parse(res.text);
           assert.equal(
             '<div data-page-type="home-page">foobar</div>',
             response.content
           );
-          assert.equal('foobar', response.store.qt.data.text);
-          assert.equal('127.0.0.1', response.store.qt.data.host);
-          assert.equal('home-page', response.store.qt.pageType);
+          assert.equal("foobar", response.store.qt.data.text);
+          assert.equal("127.0.0.1", response.store.qt.data.host);
+          assert.equal("home-page", response.store.qt.pageType);
         });
     });
   });
