const assert = require("assert");
const express = require("express");
const React = require("react");

const { isomorphicRoutes, mountQuintypeAt } = require("../../server/routes");
const supertest = require("supertest");

function getClientStub(hostname) {
  return {
    getHostname: () => "demo.quintype.io",
    getConfig: () =>
      Promise.resolve({
        foo: "bar",
        "sketches-host": "https://www.foo.com",
      }),
    baseUrl: "https://www.foo.com",
  };
}

function pickComponent(pageType) {
  return ({ data }) => <div data-page-type={pageType}>{data.text}</div>;
}

const cdnProviderFunc = () => "akamai";

function createApp(loadData, routes, opts = {}, app = express()) {
  const { redirectToLowercaseSlugs = false } = opts;
  isomorphicRoutes(
    app,
    Object.assign(
      {
        assetHelper: {
<<<<<<< HEAD
          assetHash: (file) => (file == "app.js" ? "abcdef" : null),
=======
          assetHash: (file) => (file === "app.js" ? "abcdef" : null),
>>>>>>> 9f277a96
          assetPath: (file) => `/assets/${file}`,
        },
        getClient: getClientStub,
        generateRoutes: () => routes,
        loadData,
        pickComponent: opts.pickComponent || pickComponent,
        renderLayout: (res, { store, title, content }) =>
          res.send(JSON.stringify({ store: store.getState(), title, content })),
        handleCustomRoute: false,
        publisherConfig: {},
        redirectToLowercaseSlugs,
      },
      opts
    )
  );

  return app;
}

describe("Isomorphic Handler", function () {
  it("Renders the page if the route matches", function (done) {
    const app = createApp(
      (pageType, params, config, client, { host }) =>
        Promise.resolve({ pageType, data: { text: "foobar", host } }),
      [{ pageType: "home-page", path: "/", exact: true }]
    );

    supertest(app)
      .get("/")
      .expect("Content-Type", /html/)
      .expect(200)
      .then((res) => {
        const response = JSON.parse(res.text);
        assert.equal(
          '<div data-page-type="home-page">foobar</div>',
          response.content
        );
        assert.equal("foobar", response.store.qt.data.text);
        assert.equal("127.0.0.1", response.store.qt.data.host);
        assert.equal("home-page", response.store.qt.pageType);
      })
      .then(done);
  });

  it("Accepts an async pickComponent function", function (done) {
    const app = createApp(
      (pageType, params, config, client, { host }) =>
        Promise.resolve({ pageType, data: { text: "foobar" } }),
      [{ pageType: "home-page", path: "/" }],
      {
        pickComponent: (pageType) => Promise.resolve(pickComponent(pageType)),
      }
    );

    supertest(app)
      .get("/")
      .expect("Content-Type", /html/)
      .expect(200)
      .then((res) => {
        const response = JSON.parse(res.text);
        assert.equal(
          '<div data-page-type="home-page">foobar</div>',
          response.content
        );
      })
      .then(done);
  });

  it("Passes all URL parameters to the load data function", function (done) {
    const app = createApp(
      (pageType, params, config, client) =>
        Promise.resolve({ pageType, data: { text: params.text } }),
      [{ pageType: "home-page", path: "/" }]
    );

    supertest(app)
      .get("/?text=foobar")
      .expect("Content-Type", /html/)
      .expect(200)
      .then((res) => {
        const response = JSON.parse(res.text);
        assert.equal("foobar", response.store.qt.data.text);
      })
      .then(done);
  });

  describe("preloading", function () {
    it("preloads the app.js", function (done) {
      const app = createApp(
        (pageType, params, config, client) =>
          Promise.resolve({ pageType, data: { text: "foobar" } }),
        [{ pageType: "home-page", path: "/" }],
        {
          preloadJs: true,
        }
      );

      supertest(app)
        .get("/?foo=bar")
        .expect("Content-Type", /html/)
        .expect("Link", "</assets/app.js>; rel=preload; as=script;")
        .expect(200, done);
    });
  });

  it("Throws a 404 if the route is not matched", function (done) {
    const app = createApp(
      (pageType, params, config, client) => Promise.resolve(),
      [{ pageType: "home-page", path: "/", exact: true }],
      {
        loadErrorData: (err, config, client, { host }) => ({
          httpStatusCode: err.httpStatusCode,
          pageType: "not-found",
          data: { text: "foobar", host },
        }),
      }
    );

    supertest(app)
      .get("/not-found")
      .expect("Content-Type", /html/)
      .expect(404)
      .then((res) => {
        const response = JSON.parse(res.text);
        assert.equal(
          '<div data-page-type="not-found">foobar</div>',
          response.content
        );
        assert.equal(false, response.store.qt.disableIsomorphicComponent);
        assert.equal("127.0.0.1", response.store.qt.data.host);
      })
      .then(done);
  });

  it("Throws a 500 if loadData doesn't work", function (done) {
    const app = createApp(
      (pageType, params, config, client) => {
        throw "exception";
      },
      [{ pageType: "home-page", path: "/" }],
      {
        loadErrorData: (err, config) => ({
          httpStatusCode: err.httpStatusCode || 500,
          pageType: "not-found",
          data: { text: "foobar" },
        }),
      }
    );

    supertest(app)
      .get("/")
      .expect("Content-Type", /html/)
      .expect(500)
      .then((res) => {
        const response = JSON.parse(res.text);
        assert.equal(
          '<div data-page-type="not-found">foobar</div>',
          response.content
        );
        assert.equal(true, response.store.qt.disableIsomorphicComponent);
      })
      .then(done, done);
  });

  it("Throws a 500 if loadData and loadErrorData both crash", function (done) {
    const app = createApp(
      (pageType, params, config, client) => {
        throw "exception";
      },
      [{ pageType: "home-page" }],
      {
        loadErrorData: (err, config) => {
          throw "foobar";
        },
      }
    );

    supertest(app).get("/").expect("Content-Type", /html/).expect(500, done);
  });

  it("Cache headers are set", function (done) {
    const app = createApp(
      (pageType, params, config, client) =>
        Promise.resolve({
          pageType,
          data: { text: "foobar", cacheKeys: ["foo", "bar"] },
        }),
      [{ pageType: "home-page", path: "/" }]
    );

    supertest(app)
      .get("/")
      .expect("Content-Type", /html/)
      .expect(
        "Cache-Control",
        "public,max-age=15,s-maxage=900,stale-while-revalidate=1000,stale-if-error=14400"
      )
      .expect("Vary", "Accept-Encoding")
      .expect("Surrogate-Control", /public/)
      .expect("Surrogate-Key", "foo bar")
      .expect("Cache-Tag", "foo,bar")
      .expect(200, done);
  });

  it("it redirects on a 301", function (done) {
    const app = createApp(
      (pageType, params, config, client) =>
        Promise.resolve({ httpStatusCode: 301, data: { location: "/foobar" } }),
      [{ pageType: "home-page", path: "/" }]
    );

    supertest(app).get("/").expect("Location", "/foobar").expect(301, done);
  });

  it("returns a 500 if render layout crashes", function (done) {
    const app = createApp(
      (pageType, params, config, client) =>
        Promise.resolve({ pageType, data: { text: "foobar" } }),
      [{ pageType: "home-page", path: "/" }],
      {
        renderLayout: () => {
          throw "foobar";
        },
      }
    );
    supertest(app).get("/").expect(500, done);
<<<<<<< HEAD
  });

  describe("Prerender server", function () {
    const newApp = express();
    const newServer = newApp.listen(4000);

    newApp.get("/*", (req, res) => {
      return res.status("200").send("Prerender");
    });

    const app = createApp(
      (pageType, params, config, client) =>
        Promise.resolve({ pageType, data: { text: "foobar" } }),
      [{ pageType: "home-page", path: "/" }],
      {
        prerenderServiceUrl: "http://localhost:4000",
      }
    );

    it("Should run prerender servre if i pass any other server top of it", function (done) {
      supertest(newServer)
        .get("/http://localhost:3000")
        .expect(200)
        .then((res) => {
          assert.equal("Prerender", res.text);
        })
        .then(done, done)
        .finally(() => {
          newServer.close();
        });
    });

    // TODO: Figure out how to test prerender response in framework (use token or start prerender server locally?)
    // it("Should include prerender middleware if prerenderServiceUrl is available", async function () {
    //   await supertest(app)
    //     .get({
    //       hostname: "/foo?preload=true",
    //       headers: {
    //         "User-Agent": "Googlebot/2.1 (+http://www.google.com/bot.html)",
    //       },
    //     })
    //     .expect("Content-Type", /html/)
    //     .expect("Vary", "Accept-Encoding")
    //     .expect(200)
    //     .then((res) => {
    //       const response = JSON.parse(res.text);
    //       const cacheControl = res.header["cache-control"];
    //       const tag = res.header["cache-tag"];
    //       assert.equal(
    //         cacheControl,
    //         "public,max-age=15,s-maxage=60,stale-while-revalidate=150,stale-if-error=3600"
    //       );
    //       assert.equal(tag, "preRenderCache");
    //       assert.equal(
    //         '<div data-page-type="home-page">foobar</div>',
    //         response.content
    //       );
    //     });
    // });
=======
>>>>>>> 9f277a96
  });

  describe("aborting the data loader", () => {
    it("Throws a 404 if load data decides not to handle the request", function (done) {
      const app = createApp(
        (pageType, params, config, client, { next }) => next(),
        [{ pageType: "home-page", path: "/skip", exact: true }],
        {
          loadErrorData: (err, config, client, { host }) => ({
            httpStatusCode: err.httpStatusCode,
            pageType: "not-found",
            data: { text: "foobar", host },
          }),
        }
      );

      supertest(app)
        .get("/skip")
        .expect("Content-Type", /html/)
        .expect(404)
        .then((res) => {
          const response = JSON.parse(res.text);
          assert.equal(
            '<div data-page-type="not-found">foobar</div>',
            response.content
          );
          assert.equal(false, response.store.qt.disableIsomorphicComponent);
          assert.equal("127.0.0.1", response.store.qt.data.host);
        })
        .then(done, done);
    });

    it("Allows bypassing even data.abort is set", function (done) {
      const app = createApp(
        (pageType, params, config, client, { next }) =>
          next().then((n) => ({ data: n })),
        [{ pageType: "home-page", path: "/skip", exact: true }],
        {
          loadErrorData: (err, config, client, { host }) => ({
            httpStatusCode: err.httpStatusCode,
            pageType: "not-found",
            data: { text: "foobar", host },
          }),
        }
      );

      supertest(app)
        .get("/skip")
        .expect("Content-Type", /html/)
        .expect(404)
        .then((res) => {
          const response = JSON.parse(res.text);
          assert.equal(
            '<div data-page-type="not-found">foobar</div>',
            response.content
          );
          assert.equal(false, response.store.qt.disableIsomorphicComponent);
          assert.equal("127.0.0.1", response.store.qt.data.host);
        })
        .then(done);
    });

    it("Allows you to chain one loader to the next if two routes overlap", function (done) {
      const overlappingRoutes = [
        { pageType: "skip", path: "/" },
        { pageType: "home-page", path: "/" },
      ];
      const dataLoader = (pageType, _1, _2, _3, { host, next }) =>
<<<<<<< HEAD
        pageType == "skip"
=======
        pageType === "skip"
>>>>>>> 9f277a96
          ? next()
          : Promise.resolve({ pageType, data: { text: "foobar", host } });

      const app = createApp(dataLoader, overlappingRoutes);

      supertest(app)
        .get("/")
        .expect("Content-Type", /html/)
        .expect(200)
        .then((res) => {
          const response = JSON.parse(res.text);
          assert.equal(
            '<div data-page-type="home-page">foobar</div>',
            response.content
          );
          assert.equal("foobar", response.store.qt.data.text);
          assert.equal("127.0.0.1", response.store.qt.data.host);
          assert.equal("home-page", response.store.qt.pageType);
        })
        .then(done);
    });
  });

  it("Passes the primaryHostUrl and currentHostUrl to the render", function (done) {
    const app = createApp(
      (pageType, params, config, client, { host }) =>
        Promise.resolve({ pageType, data: { text: "foobar", host } }),
      [{ pageType: "home-page", path: "/" }]
    );

    supertest(app)
      .get("/")
      .expect("Content-Type", /html/)
      .expect(200)
      .then((res) => {
        const response = JSON.parse(res.text);
        assert.equal("https://www.foo.com", response.store.qt.currentHostUrl);
        assert.equal("https://www.foo.com", response.store.qt.primaryHostUrl);
      })
      .then(done);
  });

  describe("lightPages", () => {
    it("renders amp story pages", (done) => {
      const app = createApp(
        (pageType, params, config, client, { host }) =>
          Promise.resolve({
            pageType,
            data: { text: "foobar", host, story: { "is-amp-supported": true } },
          }),
        [{ pageType: "story-page", path: "/*/:storySlug" }],
        {
          lightPages: true,
        }
      );

      supertest(app)
        .get("/foo/bar")
        .expect("Content-Type", /html/)
        .expect(200)
        .then((res) => {
          assert.equal(
            `http://127.0.0.1/amp/story/%2Ffoo%2Fbar`,
            res.get("X-QT-Light-Pages-Url")
          );
        })
        .then(done);
    });

    it("renders amp story pages when lightPages is passed as a function which return true", (done) => {
      const app = createApp(
        (pageType, params, config, client, { host }) =>
          Promise.resolve({
            pageType,
            data: { text: "foobar", host, story: { "is-amp-supported": true } },
          }),
        [{ pageType: "story-page", path: "/*/:storySlug" }],
        {
          lightPages: (config) => true,
        }
      );

      supertest(app)
        .get("/foo/bar")
        .expect("Content-Type", /html/)
        .expect(200)
        .then((res) => {
          assert.equal(
            `http://127.0.0.1/amp/story/%2Ffoo%2Fbar`,
            res.get("X-QT-Light-Pages-Url")
          );
        })
        .then(done);
    });

<<<<<<< HEAD
    it("renders a  normal story page when lightPages is passed as a function which return false", (done) => {
=======
    it("renders a normal story page when lightPages is passed as a function which return false", (done) => {
>>>>>>> 9f277a96
      const app = createApp(
        (pageType, params, config, client, { host }) =>
          Promise.resolve({
            pageType,
            data: { text: "foobar", host, story: { "is-amp-supported": true } },
          }),
        [{ pageType: "story-page", path: "/*/:storySlug" }],
        {
          lightPages: () => false,
          renderLightPage: (req, res, result) =>
            res.send("<h1> Amp Page </h1>"),
<<<<<<< HEAD
=======
          shouldEncodeAmpUri: true,
>>>>>>> 9f277a96
        }
      );

      supertest(app)
        .get("/foo/bar")
        .expect("Content-Type", /html/)
        .expect(200)
        .then((res) => {
          const response = JSON.parse(res.text);
          assert.equal("foobar", response.store.qt.data.text);
<<<<<<< HEAD
=======
        })
        .then(done);
    });

    it("renders amp story pages using non-encode slug when lightPages is passed as a function which return true and shouldEncodeAmpUri is false", (done) => {
      const app = createApp(
        (pageType, params, config, client, { host }) =>
          Promise.resolve({
            pageType,
            data: { text: "foobar", host, story: { "is-amp-supported": true } },
          }),
        [{ pageType: "story-page", path: "/*/:storySlug" }],
        {
          lightPages: () => true,
          shouldEncodeAmpUri: () => false,
        }
      );

      supertest(app)
        .get(
          "/general-news/%E0%B9%84%E0%B8%A1%E0%B9%88%E0%B8%A3%E0%B8%AD%E0%B8%94-%E0%B8%95%E0%B8%B3%E0%B8%A3%E0%B8%A7%E0%B8%88%E0%B8%9A%E0%B8%B8%E0%B8%81%E0%B8%88%E0%B8%B1%E0%B8%9A-%E0%B9%80%E0%B8%88%E0%B9%89%E0%B8%B2%E0%B8%A1%E0%B8%B7%E0%B8%AD%E0%B8%A3%E0%B8%B1%E0%B8%9A%E0%B9%81%E0%B8%97%E0%B8%87-%E0%B8%AB%E0%B8%A7%E0%B8%A2%E0%B8%AD%E0%B8%AD%E0%B8%99%E0%B9%84%E0%B8%A5%E0%B8%99%E0%B9%8C"
        )
        .expect(200)
        .then((res) => {
          assert.equal(
            `http://127.0.0.1/amp/story//general-news/%E0%B9%84%E0%B8%A1%E0%B9%88%E0%B8%A3%E0%B8%AD%E0%B8%94-%E0%B8%95%E0%B8%B3%E0%B8%A3%E0%B8%A7%E0%B8%88%E0%B8%9A%E0%B8%B8%E0%B8%81%E0%B8%88%E0%B8%B1%E0%B8%9A-%E0%B9%80%E0%B8%88%E0%B9%89%E0%B8%B2%E0%B8%A1%E0%B8%B7%E0%B8%AD%E0%B8%A3%E0%B8%B1%E0%B8%9A%E0%B9%81%E0%B8%97%E0%B8%87-%E0%B8%AB%E0%B8%A7%E0%B8%A2%E0%B8%AD%E0%B8%AD%E0%B8%99%E0%B9%84%E0%B8%A5%E0%B8%99%E0%B9%8C`,
            res.get("X-QT-Light-Pages-Url")
          );
>>>>>>> 9f277a96
        })
        .then(done);
    });
  });

  describe("cdnProvider", () => {
    it("Returns the right cloudflare headers for cache keys passed and no cdn provider passed", (done) => {
      const app = createApp(
        (pageType, params, config, client, { host }) =>
          Promise.resolve({
            pageType,
            data: { text: "foobar", host, cacheKeys: ["c/1/abcdefgh"] },
          }),
        [{ pageType: "home-page", path: "/" }]
      );

      supertest(app)
        .get("/")
        .expect("Content-Type", /html/)
        .expect(200)
        .then((res) => {
          const cacheControl = res.header["cache-control"];
          const cacheTag = res.header["cache-tag"];
          assert.equal(
            cacheControl,
            "public,max-age=15,s-maxage=900,stale-while-revalidate=1000,stale-if-error=14400"
          );
          assert.equal(cacheTag, "c/1/abcdefgh");
        })
        .then(done);
    });

    it("Returns the right cloudflare headers for no cacheKeys and no cdnProvider passed", (done) => {
      const app = createApp(
        (pageType, params, config, client, { host }) =>
          Promise.resolve({
            pageType,
            data: { text: "foobar", host },
          }),
        [{ pageType: "home-page", path: "/" }]
      );

      supertest(app)
        .get("/")
        .expect("Content-Type", /html/)
        .expect(200)
        .then((res) => {
          const cacheControl = res.header["cache-control"];
          const cacheTag = res.header["cache-tag"];
          assert.equal(
            cacheControl,
            "public,max-age=15,s-maxage=60,stale-while-revalidate=150,stale-if-error=3600"
          );
          assert.equal(cacheTag, undefined);
        })
        .then(done);
    });

    it("Returns the right headers when there is cachekeys is set to DO_NOT_CACHE", (done) => {
      const app = createApp(
        (pageType, params, config, client, { host }) =>
          Promise.resolve({
            pageType,
            data: { text: "foobar", host, cacheKeys: "DO_NOT_CACHE" },
          }),
        [{ pageType: "home-page", path: "/" }],
        { cdnProvider: "akamai" }
      );

      supertest(app)
        .get("/")
        .expect("Content-Type", /html/)
        .expect(200)
        .then((res) => {
          const cacheControl = res.header["cache-control"];
          const edgeCacheControl = res.header["edge-control"];
          const cacheTag = res.header["cache-tag"];
          const edgeCacheTag = res.header["edge-cache-tag"];
          const contentSecurityPolicy = res.header["content-security-policy"];
          assert.equal(cacheControl, "private,no-cache,no-store,max-age=0");
          assert.equal(edgeCacheControl, "private,no-cache,no-store,max-age=0");
          assert.equal(cacheTag, undefined);
          assert.equal(edgeCacheTag, undefined);
          assert.equal(
            contentSecurityPolicy,
            `default-src data: 'unsafe-inline' 'unsafe-eval' https: http:;` +
              `script-src data: 'unsafe-inline' 'unsafe-eval' https: http: blob:;` +
              `style-src data: 'unsafe-inline' https: http: blob:;` +
              `img-src data: https: http: blob:;` +
              `font-src data: https: http:;` +
              `connect-src https: wss: ws: http: blob:;` +
              `media-src https: blob: http:;` +
              `object-src https: http:;` +
              `child-src https: data: blob: http:;` +
              `form-action https: http:;` +
              `block-all-mixed-content;`
          );
        })
        .then(done);
    });

    it("Returns the right akamai headers when cachekeys are not passed", (done) => {
      const app = createApp(
        (pageType, params, config, client, { host }) =>
          Promise.resolve({
            pageType,
            data: { text: "foobar", host },
          }),
        [{ pageType: "home-page", path: "/" }],
        { cdnProvider: "akamai" }
      );

      supertest(app)
        .get("/")
        .expect("Content-Type", /html/)
        .expect(200)
        .then((res) => {
          const cacheControl = res.header["cache-control"];
          const edgeCacheControl = res.header["edge-control"];
          const edgeCacheTag = res.header["edge-cache-tag"];
          const contentSecurityPolicy = res.header["content-security-policy"];
          assert.equal(
            cacheControl,
            "public,max-age=15,s-maxage=60,stale-while-revalidate=150,stale-if-error=3600"
          );
          assert.equal(
            edgeCacheControl,
            "public,maxage=60,stale-while-revalidate=150,stale-if-error=3600"
          );
          assert.equal(edgeCacheTag, undefined);
          assert.equal(
            contentSecurityPolicy,
            `default-src data: 'unsafe-inline' 'unsafe-eval' https: http:;` +
              `script-src data: 'unsafe-inline' 'unsafe-eval' https: http: blob:;` +
              `style-src data: 'unsafe-inline' https: http: blob:;` +
              `img-src data: https: http: blob:;` +
              `font-src data: https: http:;` +
              `connect-src https: wss: ws: http: blob:;` +
              `media-src https: blob: http:;` +
              `object-src https: http:;` +
              `child-src https: data: blob: http:;` +
              `form-action https: http:;` +
              `block-all-mixed-content;`
          );
        })
        .then(done);
    });

    it("Returns the right akamai headers when right cachekeys are passed", (done) => {
<<<<<<< HEAD
=======
      const app = createApp(
        (pageType, params, config, client, { host }) =>
          Promise.resolve({
            pageType,
            data: { text: "foobar", host, cacheKeys: ["c/1/abcdefgh"] },
          }),
        [{ pageType: "home-page", path: "/" }],
        { cdnProvider: "akamai" }
      );

      supertest(app)
        .get("/")
        .expect("Content-Type", /html/)
        .expect(200)
        .then((res) => {
          const cacheControl = res.header["cache-control"];
          const edgeCacheControl = res.header["edge-control"];
          const edgeCacheTag = res.header["edge-cache-tag"];
          const contentSecurityPolicy = res.header["content-security-policy"];
          assert.equal(
            cacheControl,
            "public,max-age=15,s-maxage=900,stale-while-revalidate=1000,stale-if-error=14400"
          );
          assert.equal(
            edgeCacheControl,
            "public,maxage=900,stale-while-revalidate=1000,stale-if-error=14400"
          );
          assert.equal(edgeCacheTag, "c/1/abcdefgh");
          assert.equal(
            contentSecurityPolicy,
            `default-src data: 'unsafe-inline' 'unsafe-eval' https: http:;` +
              `script-src data: 'unsafe-inline' 'unsafe-eval' https: http: blob:;` +
              `style-src data: 'unsafe-inline' https: http: blob:;` +
              `img-src data: https: http: blob:;` +
              `font-src data: https: http:;` +
              `connect-src https: wss: ws: http: blob:;` +
              `media-src https: blob: http:;` +
              `object-src https: http:;` +
              `child-src https: data: blob: http:;` +
              `form-action https: http:;` +
              `block-all-mixed-content;`
          );
        })
        .then(done);
    });

    it("Returns the right cache headers when cdnProvider is of type function", (done) => {
>>>>>>> 9f277a96
      const app = createApp(
        (pageType, params, config, client, { host }) =>
          Promise.resolve({
            pageType,
            data: { text: "foobar", host, cacheKeys: ["c/1/abcdefgh"] },
          }),
        [{ pageType: "home-page", path: "/" }],
<<<<<<< HEAD
        { cdnProvider: "akamai" }
=======
        { cdnProvider: cdnProviderFunc() }
>>>>>>> 9f277a96
      );

      supertest(app)
        .get("/")
        .expect("Content-Type", /html/)
        .expect(200)
        .then((res) => {
          const cacheControl = res.header["cache-control"];
          const edgeCacheControl = res.header["edge-control"];
          const edgeCacheTag = res.header["edge-cache-tag"];
          const contentSecurityPolicy = res.header["content-security-policy"];
          assert.equal(
            cacheControl,
            "public,max-age=15,s-maxage=900,stale-while-revalidate=1000,stale-if-error=14400"
          );
          assert.equal(
            edgeCacheControl,
            "public,maxage=900,stale-while-revalidate=1000,stale-if-error=14400"
          );
          assert.equal(edgeCacheTag, "c/1/abcdefgh");
          assert.equal(
            contentSecurityPolicy,
            `default-src data: 'unsafe-inline' 'unsafe-eval' https: http:;` +
              `script-src data: 'unsafe-inline' 'unsafe-eval' https: http: blob:;` +
              `style-src data: 'unsafe-inline' https: http: blob:;` +
              `img-src data: https: http: blob:;` +
              `font-src data: https: http:;` +
              `connect-src https: wss: ws: http: blob:;` +
              `media-src https: blob: http:;` +
              `object-src https: http:;` +
              `child-src https: data: blob: http:;` +
              `form-action https: http:;` +
              `block-all-mixed-content;`
          );
        })
        .then(done);
    });
  });

<<<<<<< HEAD
=======
  describe("redirectToLowercaseSlugs", () => {
    it("when enabled, redirects story slug with capital letters to lowercase slug URL", (done) => {
      const app = createApp(
        (pageType, params, config, client, { host }) =>
          Promise.resolve({
            pageType,
            data: { text: "foobar", host },
          }),
        [{ pageType: "story-page", path: "/*/:storySlug" }],
        { redirectToLowercaseSlugs: true }
      );

      supertest(app)
        .get("/foo/Bar")
        .expect("Location", "/foo/bar")
        .expect(301)
        .then((res) => {
          assert(true);
        })
        .then(done);
    });

    it("when enabled, it does not redirect for story slugs containing accents or non-latin letters", (done) => {
      const app = createApp(
        (pageType, params, config, client, { host }) =>
          Promise.resolve({
            pageType,
            data: { text: "foobar", host },
          }),
        [{ pageType: "story-page", path: "/*/:storySlug" }],
        { redirectToLowercaseSlugs: true }
      );

      supertest(app)
        .get(
          "/foo/%E0%A6%85%E0%A6%B8%E0%A7%8D%E0%A6%AC%E0%A6%BE%E0%A6%AD%E0%A6%BE%E0%A6%AC%E0%A6%BF%E0%A6%95-%C3%81%C3%89%C3%8D%C3%93%C3%9A%C3%9D-%C3%9Cber-%C4%B0nsensitive"
        ) // Actual URL is অস্বাভাবিক-ÁÉÍÓÚÝ-Über-İnsensitive
        .expect("Content-Type", /html/)
        .expect(200)
        .then((res) => {
          const response = JSON.parse(res.text);
          assert.equal("foobar", response.store.qt.data.text);
        })
        .then(done);
    });

    it("when enabled, it does not redirect for section pages containing capital letters", (done) => {
      const app = createApp(
        (pageType, params, config, client, { host }) =>
          Promise.resolve({
            pageType,
            data: { text: "foobar", host },
          }),
        [{ pageType: "section-page", path: "/:section/:subSection" }],
        { redirectToLowercaseSlugs: true }
      );

      supertest(app)
        .get("/foo/Bar")
        .expect("Content-Type", /html/)
        .expect(200)
        .then((res) => {
          const response = JSON.parse(res.text);
          assert.equal("foobar", response.store.qt.data.text);
        })
        .then(done);
    });

    it("when not enabled, story slug with capital letters gives a normal response", (done) => {
      const app = createApp(
        (pageType, params, config, client, { host }) =>
          Promise.resolve({
            pageType,
            data: { text: "foobar", host },
          }),
        [{ pageType: "story-page", path: "/*/:storySlug" }],
        { redirectToLowercaseSlugs: false }
      );

      supertest(app)
        .get("/foo/Bar")
        .expect("Content-Type", /html/)
        .expect(200)
        .then((res) => {
          const response = JSON.parse(res.text);
          assert.equal("foobar", response.store.qt.data.text);
        })
        .then(done);
    });
  });

>>>>>>> 9f277a96
  describe("mountAt", function () {
    it("Gets Pages Mounted at Some Path", async function () {
      const app = express();
      mountQuintypeAt(app, "/foo");
      createApp(
        (pageType, params, config, client, { host }) =>
          Promise.resolve({ pageType, data: { text: "foobar", host } }),
        [{ pageType: "home-page", path: "/", exact: true }],
        {},
        app
      );

      await supertest(app)
        .get("/foo")
        .expect("Content-Type", /html/)
        .expect(200)
        .then((res) => {
          const response = JSON.parse(res.text);
          assert.equal(
            '<div data-page-type="home-page">foobar</div>',
            response.content
          );
          assert.equal("foobar", response.store.qt.data.text);
          assert.equal("127.0.0.1", response.store.qt.data.host);
          assert.equal("home-page", response.store.qt.pageType);
        });
    });

    it("returns 404 for pages outside the mount at", async function () {
      const app = express();
      mountQuintypeAt(app, "/foo");
      createApp(
        (pageType, params, config, client, { host }) =>
          Promise.resolve({ pageType, data: { text: "foobar", host } }),
        [{ pageType: "home-page", path: "/", exact: true }],
        {},
        app
      );

      await supertest(app).get("/").expect(404);
    });

    it("Gets Pages Mounted at Some Path", async function () {
      const app = express();
      mountQuintypeAt(app, (hostname) => `/${hostname}`);
      createApp(
        (pageType, params, config, client, { host }) =>
          Promise.resolve({ pageType, data: { text: "foobar", host } }),
        [{ pageType: "home-page", path: "/", exact: true }],
        {},
        app
      );

      await supertest(app)
        .get("/127.0.0.1")
        .expect("Content-Type", /html/)
        .expect(200)
        .then((res) => {
          const response = JSON.parse(res.text);
          assert.equal(
            '<div data-page-type="home-page">foobar</div>',
            response.content
          );
          assert.equal("foobar", response.store.qt.data.text);
          assert.equal("127.0.0.1", response.store.qt.data.host);
          assert.equal("home-page", response.store.qt.pageType);
        });
    });

    it("doesn't apply the mountpoint if the function returns undefined", async () => {
      const app = express();
      mountQuintypeAt(app, (hostname) => undefined);
      createApp(
        (pageType, params, config, client, { host }) =>
          Promise.resolve({ pageType, data: { text: "foobar", host } }),
        [{ pageType: "home-page", path: "/", exact: true }],
        {},
        app
      );

      await supertest(app)
        .get("/")
        .expect("Content-Type", /html/)
        .expect(200)
        .then((res) => {
          const response = JSON.parse(res.text);
          assert.equal(
            '<div data-page-type="home-page">foobar</div>',
            response.content
          );
          assert.equal("foobar", response.store.qt.data.text);
          assert.equal("127.0.0.1", response.store.qt.data.host);
          assert.equal("home-page", response.store.qt.pageType);
        });
    });
  });
});<|MERGE_RESOLUTION|>--- conflicted
+++ resolved
@@ -30,11 +30,7 @@
     Object.assign(
       {
         assetHelper: {
-<<<<<<< HEAD
-          assetHash: (file) => (file == "app.js" ? "abcdef" : null),
-=======
           assetHash: (file) => (file === "app.js" ? "abcdef" : null),
->>>>>>> 9f277a96
           assetPath: (file) => `/assets/${file}`,
         },
         getClient: getClientStub,
@@ -261,7 +257,6 @@
       }
     );
     supertest(app).get("/").expect(500, done);
-<<<<<<< HEAD
   });
 
   describe("Prerender server", function () {
@@ -321,8 +316,6 @@
     //       );
     //     });
     // });
-=======
->>>>>>> 9f277a96
   });
 
   describe("aborting the data loader", () => {
@@ -391,11 +384,7 @@
         { pageType: "home-page", path: "/" },
       ];
       const dataLoader = (pageType, _1, _2, _3, { host, next }) =>
-<<<<<<< HEAD
-        pageType == "skip"
-=======
         pageType === "skip"
->>>>>>> 9f277a96
           ? next()
           : Promise.resolve({ pageType, data: { text: "foobar", host } });
 
@@ -491,11 +480,7 @@
         .then(done);
     });
 
-<<<<<<< HEAD
-    it("renders a  normal story page when lightPages is passed as a function which return false", (done) => {
-=======
     it("renders a normal story page when lightPages is passed as a function which return false", (done) => {
->>>>>>> 9f277a96
       const app = createApp(
         (pageType, params, config, client, { host }) =>
           Promise.resolve({
@@ -507,10 +492,7 @@
           lightPages: () => false,
           renderLightPage: (req, res, result) =>
             res.send("<h1> Amp Page </h1>"),
-<<<<<<< HEAD
-=======
           shouldEncodeAmpUri: true,
->>>>>>> 9f277a96
         }
       );
 
@@ -521,8 +503,6 @@
         .then((res) => {
           const response = JSON.parse(res.text);
           assert.equal("foobar", response.store.qt.data.text);
-<<<<<<< HEAD
-=======
         })
         .then(done);
     });
@@ -551,7 +531,6 @@
             `http://127.0.0.1/amp/story//general-news/%E0%B9%84%E0%B8%A1%E0%B9%88%E0%B8%A3%E0%B8%AD%E0%B8%94-%E0%B8%95%E0%B8%B3%E0%B8%A3%E0%B8%A7%E0%B8%88%E0%B8%9A%E0%B8%B8%E0%B8%81%E0%B8%88%E0%B8%B1%E0%B8%9A-%E0%B9%80%E0%B8%88%E0%B9%89%E0%B8%B2%E0%B8%A1%E0%B8%B7%E0%B8%AD%E0%B8%A3%E0%B8%B1%E0%B8%9A%E0%B9%81%E0%B8%97%E0%B8%87-%E0%B8%AB%E0%B8%A7%E0%B8%A2%E0%B8%AD%E0%B8%AD%E0%B8%99%E0%B9%84%E0%B8%A5%E0%B8%99%E0%B9%8C`,
             res.get("X-QT-Light-Pages-Url")
           );
->>>>>>> 9f277a96
         })
         .then(done);
     });
@@ -701,8 +680,6 @@
     });
 
     it("Returns the right akamai headers when right cachekeys are passed", (done) => {
-<<<<<<< HEAD
-=======
       const app = createApp(
         (pageType, params, config, client, { host }) =>
           Promise.resolve({
@@ -750,7 +727,6 @@
     });
 
     it("Returns the right cache headers when cdnProvider is of type function", (done) => {
->>>>>>> 9f277a96
       const app = createApp(
         (pageType, params, config, client, { host }) =>
           Promise.resolve({
@@ -758,11 +734,7 @@
             data: { text: "foobar", host, cacheKeys: ["c/1/abcdefgh"] },
           }),
         [{ pageType: "home-page", path: "/" }],
-<<<<<<< HEAD
-        { cdnProvider: "akamai" }
-=======
         { cdnProvider: cdnProviderFunc() }
->>>>>>> 9f277a96
       );
 
       supertest(app)
@@ -802,8 +774,6 @@
     });
   });
 
-<<<<<<< HEAD
-=======
   describe("redirectToLowercaseSlugs", () => {
     it("when enabled, redirects story slug with capital letters to lowercase slug URL", (done) => {
       const app = createApp(
@@ -895,7 +865,6 @@
     });
   });
 
->>>>>>> 9f277a96
   describe("mountAt", function () {
     it("Gets Pages Mounted at Some Path", async function () {
       const app = express();
