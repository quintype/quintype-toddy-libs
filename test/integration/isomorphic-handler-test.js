const assert = require('assert');
const express = require('express');
const React = require('react');

const {isomorphicRoutes, mountQuintypeAt} = require('../../server/routes');
const supertest = require('supertest');

function getClientStub(hostname) {
  return {
    getHostname: () => 'demo.quintype.io',
    getConfig: () =>
      Promise.resolve({
        foo: 'bar',
        'sketches-host': 'https://www.foo.com',
      }),
    baseUrl: 'https://www.foo.com',
  };
}

function pickComponent(pageType) {
  return ({data}) => <div data-page-type={pageType}>{data.text}</div>;
}

function createApp(loadData, routes, opts = {}, app = express()) {
  isomorphicRoutes(
    app,
    Object.assign(
      {
        assetHelper: {
          assetHash: file => (file == 'app.js' ? 'abcdef' : null),
          assetPath: file => `/assets/${file}`,
        },
        getClient: getClientStub,
        generateRoutes: () => routes,
        loadData,
        pickComponent: opts.pickComponent || pickComponent,
        renderLayout: (res, {store, title, content}) =>
          res.send(JSON.stringify({store: store.getState(), title, content})),
        handleCustomRoute: false,
        publisherConfig: {},
      },
      opts
    )
  );

  return app;
}

describe('Isomorphic Handler', function() {
  it('Renders the page if the route matches', function(done) {
    const app = createApp(
      (pageType, params, config, client, {host}) =>
        Promise.resolve({pageType, data: {text: 'foobar', host}}),
      [{pageType: 'home-page', path: '/', exact: true}]
    );

    supertest(app)
      .get('/')
      .expect('Content-Type', /html/)
      .expect(200)
      .then(res => {
        const response = JSON.parse(res.text);
        assert.equal(
          '<div data-page-type="home-page">foobar</div>',
          response.content
        );
        assert.equal('foobar', response.store.qt.data.text);
        assert.equal('127.0.0.1', response.store.qt.data.host);
        assert.equal('home-page', response.store.qt.pageType);
      })
      .then(done);
  });

  it('Accepts an async pickComponent function', function(done) {
    const app = createApp(
      (pageType, params, config, client, {host}) =>
        Promise.resolve({pageType, data: {text: 'foobar'}}),
      [{pageType: 'home-page', path: '/'}],
      {
        pickComponent: pageType => Promise.resolve(pickComponent(pageType)),
      }
    );

    supertest(app)
      .get('/')
      .expect('Content-Type', /html/)
      .expect(200)
      .then(res => {
        const response = JSON.parse(res.text);
        assert.equal(
          '<div data-page-type="home-page">foobar</div>',
          response.content
        );
      })
      .then(done);
  });

  it('Passes all URL parameters to the load data function', function(done) {
    const app = createApp(
      (pageType, params, config, client) =>
        Promise.resolve({pageType, data: {text: params.text}}),
      [{pageType: 'home-page', path: '/'}]
    );

    supertest(app)
      .get('/?text=foobar')
      .expect('Content-Type', /html/)
      .expect(200)
      .then(res => {
        const response = JSON.parse(res.text);
        assert.equal('foobar', response.store.qt.data.text);
      })
      .then(done);
  });

  describe('preloading', function() {
    it('preloads the app.js', function(done) {
      const app = createApp(
        (pageType, params, config, client) =>
          Promise.resolve({pageType, data: {text: 'foobar'}}),
        [{pageType: 'home-page', path: '/'}],
        {
          preloadJs: true,
        }
      );

      supertest(app)
        .get('/?foo=bar')
        .expect('Content-Type', /html/)
        .expect('Link', '</assets/app.js>; rel=preload; as=script;')
        .expect(200, done);
    });
<<<<<<< HEAD

    it('preloads the route-data', function(done) {
      const app = createApp(
        (pageType, params, config, client) =>
          Promise.resolve({pageType, data: {text: 'foobar'}}),
        [{pageType: 'home-page', path: '/'}],
        {
          preloadRouteData: true,
        }
      );

      supertest(app)
        .get('/?foo=bar')
        .expect('Content-Type', /html/)
        .expect(
          'Link',
          '</route-data.json?path=%2F&foo=bar>; rel=preload; as=fetch; crossorigin;'
        )
        .expect(200, done);
    });
=======
>>>>>>> 18498fab
  });

  it('Throws a 404 if the route is not matched', function(done) {
    const app = createApp(
      (pageType, params, config, client) => Promise.resolve(),
      [{pageType: 'home-page', path: '/', exact: true}],
      {
        loadErrorData: (err, config, client, {host}) => ({
          httpStatusCode: err.httpStatusCode,
          pageType: 'not-found',
          data: {text: 'foobar', host},
        }),
      }
    );

    supertest(app)
      .get('/not-found')
      .expect('Content-Type', /html/)
      .expect(404)
      .then(res => {
        const response = JSON.parse(res.text);
        assert.equal(
          '<div data-page-type="not-found">foobar</div>',
          response.content
        );
        assert.equal(false, response.store.qt.disableIsomorphicComponent);
        assert.equal('127.0.0.1', response.store.qt.data.host);
      })
      .then(done);
  });

  it("Throws a 500 if loadData doesn't work", function(done) {
    const app = createApp(
      (pageType, params, config, client) => {
        throw 'exception';
      },
      [{pageType: 'home-page'}],
      {
        loadErrorData: (err, config) => ({
          httpStatusCode: err.httpStatusCode || 500,
          pageType: 'not-found',
          data: {text: 'foobar'},
        }),
      }
    );

    supertest(app)
      .get('/')
      .expect('Content-Type', /html/)
      .expect(500)
      .then(res => {
        const response = JSON.parse(res.text);
        assert.equal(
          '<div data-page-type="not-found">foobar</div>',
          response.content
        );
        assert.equal(true, response.store.qt.disableIsomorphicComponent);
      })
      .then(done, done);
  });

  it('Throws a 500 if loadData and loadErrorData both crash', function(done) {
    const app = createApp(
      (pageType, params, config, client) => {
        throw 'exception';
      },
      [{pageType: 'home-page'}],
      {
        loadErrorData: (err, config) => {
          throw 'foobar';
        },
      }
    );

    supertest(app)
      .get('/')
      .expect('Content-Type', /html/)
      .expect(500, done);
  });

  it('Cache headers are set', function(done) {
    const app = createApp(
      (pageType, params, config, client) =>
        Promise.resolve({
          pageType,
          data: {text: 'foobar', cacheKeys: ['foo', 'bar']},
        }),
      [{pageType: 'home-page', path: '/'}]
    );

    supertest(app)
      .get('/')
      .expect('Content-Type', /html/)
      .expect(
        'Cache-Control',
        'public,max-age=15,s-maxage=900,stale-while-revalidate=1000,stale-if-error=14400'
      )
      .expect('Vary', 'Accept-Encoding')
      .expect('Surrogate-Control', /public/)
      .expect('Surrogate-Key', 'foo bar')
      .expect('Cache-Tag', 'foo,bar')
      .expect(200, done);
  });

  it('it redirects on a 301', function(done) {
    const app = createApp(
      (pageType, params, config, client) =>
        Promise.resolve({httpStatusCode: 301, data: {location: '/foobar'}}),
      [{pageType: 'home-page', path: '/'}]
    );

    supertest(app)
      .get('/')
      .expect('Location', '/foobar')
      .expect(301, done);
  });

  it('returns a 500 if render layout crashes', function(done) {
    const app = createApp(
      (pageType, params, config, client) =>
        Promise.resolve({pageType, data: {text: 'foobar'}}),
      [{pageType: 'home-page', path: '/'}],
      {
        renderLayout: () => {
          throw 'foobar';
        },
      }
    );
    supertest(app)
      .get('/')
      .expect(500, done);
  });

  describe('aborting the data loader', () => {
    it('Throws a 404 if load data decides not to handle the request', function(done) {
      const app = createApp(
        (pageType, params, config, client, {next}) => next(),
        [{pageType: 'home-page', path: '/skip', exact: true}],
        {
          loadErrorData: (err, config, client, {host}) => ({
            httpStatusCode: err.httpStatusCode,
            pageType: 'not-found',
            data: {text: 'foobar', host},
          }),
        }
      );

      supertest(app)
        .get('/skip')
        .expect('Content-Type', /html/)
        .expect(404)
        .then(res => {
          const response = JSON.parse(res.text);
          assert.equal(
            '<div data-page-type="not-found">foobar</div>',
            response.content
          );
          assert.equal(false, response.store.qt.disableIsomorphicComponent);
          assert.equal('127.0.0.1', response.store.qt.data.host);
        })
        .then(done, done);
    });

    it('Allows bypassing even data.abort is set', function(done) {
      const app = createApp(
        (pageType, params, config, client, {next}) =>
          next().then(n => ({data: n})),
        [{pageType: 'home-page', path: '/skip', exact: true}],
        {
          loadErrorData: (err, config, client, {host}) => ({
            httpStatusCode: err.httpStatusCode,
            pageType: 'not-found',
            data: {text: 'foobar', host},
          }),
        }
      );

      supertest(app)
        .get('/skip')
        .expect('Content-Type', /html/)
        .expect(404)
        .then(res => {
          const response = JSON.parse(res.text);
          assert.equal(
            '<div data-page-type="not-found">foobar</div>',
            response.content
          );
          assert.equal(false, response.store.qt.disableIsomorphicComponent);
          assert.equal('127.0.0.1', response.store.qt.data.host);
        })
        .then(done);
    });

    it('Allows you to chain one loader to the next if two routes overlap', function(done) {
      const overlappingRoutes = [
        {pageType: 'skip', path: '/'},
        {pageType: 'home-page', path: '/'},
      ];
      const dataLoader = (pageType, _1, _2, _3, {host, next}) =>
        pageType == 'skip'
          ? next()
          : Promise.resolve({pageType, data: {text: 'foobar', host}});

      const app = createApp(dataLoader, overlappingRoutes);

      supertest(app)
        .get('/')
        .expect('Content-Type', /html/)
        .expect(200)
        .then(res => {
          const response = JSON.parse(res.text);
          assert.equal(
            '<div data-page-type="home-page">foobar</div>',
            response.content
          );
          assert.equal('foobar', response.store.qt.data.text);
          assert.equal('127.0.0.1', response.store.qt.data.host);
          assert.equal('home-page', response.store.qt.pageType);
        })
        .then(done);
    });
  });

  it('Passes the primaryHostUrl and currentHostUrl to the render', function(done) {
    const app = createApp(
      (pageType, params, config, client, {host}) =>
        Promise.resolve({pageType, data: {text: 'foobar', host}}),
      [{pageType: 'home-page', path: '/'}]
    );

    supertest(app)
      .get('/')
      .expect('Content-Type', /html/)
      .expect(200)
      .then(res => {
        const response = JSON.parse(res.text);
        assert.equal('https://www.foo.com', response.store.qt.currentHostUrl);
        assert.equal('https://www.foo.com', response.store.qt.primaryHostUrl);
      })
      .then(done);
  });

  describe('lightPages', () => {
    it('renders amp story pages', done => {
      const app = createApp(
        (pageType, params, config, client, {host}) =>
          Promise.resolve({
            pageType,
            data: {text: 'foobar', host, story: {'is-amp-supported': true}},
          }),
        [{pageType: 'story-page', path: '/*/:storySlug'}],
        {
          lightPages: true,
        }
      );

      supertest(app)
        .get('/foo/bar')
        .expect('Content-Type', /html/)
        .expect(200)
        .then(res => {
          assert.equal(
            `http://127.0.0.1/amp/story/%2Ffoo%2Fbar`,
            res.get('X-QT-Light-Pages-Url')
          );
        })
        .then(done);
    });

    it('renders amp story pages when lightPages is passed as a function which return true', done => {
      const app = createApp(
        (pageType, params, config, client, {host}) =>
          Promise.resolve({
            pageType,
            data: {text: 'foobar', host, story: {'is-amp-supported': true}},
          }),
        [{pageType: 'story-page', path: '/*/:storySlug'}],
        {
          lightPages: config => true,
        }
      );

      supertest(app)
        .get('/foo/bar')
        .expect('Content-Type', /html/)
        .expect(200)
        .then(res => {
          assert.equal(
            `http://127.0.0.1/amp/story/%2Ffoo%2Fbar`,
            res.get('X-QT-Light-Pages-Url')
          );
        })
        .then(done);
    });

    it('renders a  normal story page when lightPages is passed as a function which return false', done => {
      const app = createApp(
        (pageType, params, config, client, {host}) =>
          Promise.resolve({
            pageType,
            data: {text: 'foobar', host, story: {'is-amp-supported': true}},
          }),
        [{pageType: 'story-page', path: '/*/:storySlug'}],
        {
          lightPages: () => false,
          renderLightPage: (req, res, result) =>
            res.send('<h1> Amp Page </h1>'),
        }
      );

      supertest(app)
        .get('/foo/bar')
        .expect('Content-Type', /html/)
        .expect(200)
        .then(res => {
          const response = JSON.parse(res.text);
          assert.equal('foobar', response.store.qt.data.text);
        })
        .then(done);
    });
  });

  describe('cdnProvider', () => {
    it('Returns the right cloudflare headers for cache keys passed and no cdn provider passed', done => {
      const app = createApp(
        (pageType, params, config, client, {host}) =>
          Promise.resolve({
            pageType,
            data: {text: 'foobar', host, cacheKeys: ['c/1/abcdefgh']},
          }),
        [{pageType: 'home-page', path: '/'}]
      );

      supertest(app)
        .get('/')
        .expect('Content-Type', /html/)
        .expect(200)
        .then(res => {
          const cacheControl = res.header['cache-control'];
          const cacheTag = res.header['cache-tag'];
          assert.equal(
            cacheControl,
            'public,max-age=15,s-maxage=900,stale-while-revalidate=1000,stale-if-error=14400'
          );
          assert.equal(cacheTag, 'c/1/abcdefgh');
        })
        .then(done);
    });

    it('Returns the right cloudflare headers for no cacheKeys and no cdnProvider passed', done => {
      const app = createApp(
        (pageType, params, config, client, {host}) =>
          Promise.resolve({
            pageType,
            data: {text: 'foobar', host},
          }),
        [{pageType: 'home-page', path: '/'}]
      );

      supertest(app)
        .get('/')
        .expect('Content-Type', /html/)
        .expect(200)
        .then(res => {
          const cacheControl = res.header['cache-control'];
          const cacheTag = res.header['cache-tag'];
          assert.equal(
            cacheControl,
            'public,max-age=15,s-maxage=60,stale-while-revalidate=150,stale-if-error=3600'
          );
          assert.equal(cacheTag, undefined);
        })
        .then(done);
    });

    it('Returns the right headers when there is cachekeys is set to DO_NOT_CACHE', done => {
      const app = createApp(
        (pageType, params, config, client, {host}) =>
          Promise.resolve({
            pageType,
            data: {text: 'foobar', host, cacheKeys: 'DO_NOT_CACHE'},
          }),
        [{pageType: 'home-page', path: '/'}],
        {cdnProvider: 'akamai'}
      );

      supertest(app)
        .get('/')
        .expect('Content-Type', /html/)
        .expect(200)
        .then(res => {
          const cacheControl = res.header['cache-control'];
          const edgeCacheControl = res.header['edge-control'];
          const cacheTag = res.header['cache-tag'];
          const edgeCacheTag = res.header['edge-cache-tag'];
          const contentSecurityPolicy = res.header['content-security-policy'];
          assert.equal(cacheControl, 'private,no-cache,no-store,max-age=0');
          assert.equal(edgeCacheControl, 'private,no-cache,no-store,max-age=0');
          assert.equal(cacheTag, undefined);
          assert.equal(edgeCacheTag, undefined);
          assert.equal(
            contentSecurityPolicy,
            `default-src data: 'unsafe-inline' 'unsafe-eval' https: http:;` +
              `script-src data: 'unsafe-inline' 'unsafe-eval' https: http: blob:;` +
              `style-src data: 'unsafe-inline' https: http: blob:;` +
              `img-src data: https: http: blob:;` +
              `font-src data: https: http:;` +
              `connect-src https: wss: ws: http: blob:;` +
              `media-src https: blob: http:;` +
              `object-src https: http:;` +
              `child-src https: data: blob: http:;` +
              `form-action https: http:;` +
              `block-all-mixed-content;`
          );
        })
        .then(done);
    });

    it('Returns the right akamai headers when cachekeys are not passed', done => {
      const app = createApp(
        (pageType, params, config, client, {host}) =>
          Promise.resolve({
            pageType,
            data: {text: 'foobar', host},
          }),
        [{pageType: 'home-page', path: '/'}],
        {cdnProvider: 'akamai'}
      );

      supertest(app)
        .get('/')
        .expect('Content-Type', /html/)
        .expect(200)
        .then(res => {
          const cacheControl = res.header['cache-control'];
          const edgeCacheControl = res.header['edge-control'];
          const edgeCacheTag = res.header['edge-cache-tag'];
          const contentSecurityPolicy = res.header['content-security-policy'];
          assert.equal(
            cacheControl,
            'public,max-age=15,s-maxage=60,stale-while-revalidate=150,stale-if-error=3600'
          );
          assert.equal(
            edgeCacheControl,
            'public,maxage=60,stale-while-revalidate=150,stale-if-error=3600'
          );
          assert.equal(edgeCacheTag, undefined);
          assert.equal(
            contentSecurityPolicy,
            `default-src data: 'unsafe-inline' 'unsafe-eval' https: http:;` +
              `script-src data: 'unsafe-inline' 'unsafe-eval' https: http: blob:;` +
              `style-src data: 'unsafe-inline' https: http: blob:;` +
              `img-src data: https: http: blob:;` +
              `font-src data: https: http:;` +
              `connect-src https: wss: ws: http: blob:;` +
              `media-src https: blob: http:;` +
              `object-src https: http:;` +
              `child-src https: data: blob: http:;` +
              `form-action https: http:;` +
              `block-all-mixed-content;`
          );
        })
        .then(done);
    });

    it('Returns the right akamai headers when right cachekeys are passed', done => {
      const app = createApp(
        (pageType, params, config, client, {host}) =>
          Promise.resolve({
            pageType,
            data: {text: 'foobar', host, cacheKeys: ['c/1/abcdefgh']},
          }),
        [{pageType: 'home-page', path: '/'}],
        {cdnProvider: 'akamai'}
      );

      supertest(app)
        .get('/')
        .expect('Content-Type', /html/)
        .expect(200)
        .then(res => {
          const cacheControl = res.header['cache-control'];
          const edgeCacheControl = res.header['edge-control'];
          const edgeCacheTag = res.header['edge-cache-tag'];
          const contentSecurityPolicy = res.header['content-security-policy'];
          assert.equal(
            cacheControl,
            'public,max-age=15,s-maxage=900,stale-while-revalidate=1000,stale-if-error=14400'
          );
          assert.equal(
            edgeCacheControl,
            'public,maxage=900,stale-while-revalidate=1000,stale-if-error=14400'
          );
          assert.equal(edgeCacheTag, 'c/1/abcdefgh');
          assert.equal(
            contentSecurityPolicy,
            `default-src data: 'unsafe-inline' 'unsafe-eval' https: http:;` +
              `script-src data: 'unsafe-inline' 'unsafe-eval' https: http: blob:;` +
              `style-src data: 'unsafe-inline' https: http: blob:;` +
              `img-src data: https: http: blob:;` +
              `font-src data: https: http:;` +
              `connect-src https: wss: ws: http: blob:;` +
              `media-src https: blob: http:;` +
              `object-src https: http:;` +
              `child-src https: data: blob: http:;` +
              `form-action https: http:;` +
              `block-all-mixed-content;`
          );
        })
        .then(done);
    });
  });

  describe('mountAt', function() {
    it('Gets Pages Mounted at Some Path', async function() {
      const app = express();
      mountQuintypeAt(app, '/foo');
      createApp(
        (pageType, params, config, client, {host}) =>
          Promise.resolve({pageType, data: {text: 'foobar', host}}),
        [{pageType: 'home-page', path: '/', exact: true}],
        {},
        app
      );

      await supertest(app)
        .get('/foo')
        .expect('Content-Type', /html/)
        .expect(200)
        .then(res => {
          const response = JSON.parse(res.text);
          assert.equal(
            '<div data-page-type="home-page">foobar</div>',
            response.content
          );
          assert.equal('foobar', response.store.qt.data.text);
          assert.equal('127.0.0.1', response.store.qt.data.host);
          assert.equal('home-page', response.store.qt.pageType);
        });
    });

    it('returns 404 for pages outside the mount at', async function() {
      const app = express();
      mountQuintypeAt(app, '/foo');
      createApp(
        (pageType, params, config, client, {host}) =>
          Promise.resolve({pageType, data: {text: 'foobar', host}}),
        [{pageType: 'home-page', path: '/', exact: true}],
        {},
        app
      );

      await supertest(app)
        .get('/')
        .expect(404);
    });

    it('Gets Pages Mounted at Some Path', async function() {
      const app = express();
      mountQuintypeAt(app, hostname => `/${hostname}`);
      createApp(
        (pageType, params, config, client, {host}) =>
          Promise.resolve({pageType, data: {text: 'foobar', host}}),
        [{pageType: 'home-page', path: '/', exact: true}],
        {},
        app
      );

      await supertest(app)
        .get('/127.0.0.1')
        .expect('Content-Type', /html/)
        .expect(200)
        .then(res => {
          const response = JSON.parse(res.text);
          assert.equal(
            '<div data-page-type="home-page">foobar</div>',
            response.content
          );
          assert.equal('foobar', response.store.qt.data.text);
          assert.equal('127.0.0.1', response.store.qt.data.host);
          assert.equal('home-page', response.store.qt.pageType);
        });
    });

    it("doesn't apply the mountpoint if the function returns undefined", async () => {
      const app = express();
      mountQuintypeAt(app, hostname => undefined);
      createApp(
        (pageType, params, config, client, {host}) =>
          Promise.resolve({pageType, data: {text: 'foobar', host}}),
        [{pageType: 'home-page', path: '/', exact: true}],
        {},
        app
      );

      await supertest(app)
        .get('/')
        .expect('Content-Type', /html/)
        .expect(200)
        .then(res => {
          const response = JSON.parse(res.text);
          assert.equal(
            '<div data-page-type="home-page">foobar</div>',
            response.content
          );
          assert.equal('foobar', response.store.qt.data.text);
          assert.equal('127.0.0.1', response.store.qt.data.host);
          assert.equal('home-page', response.store.qt.pageType);
        });
    });
  });
});<|MERGE_RESOLUTION|>--- conflicted
+++ resolved
@@ -130,29 +130,6 @@
         .expect('Link', '</assets/app.js>; rel=preload; as=script;')
         .expect(200, done);
     });
-<<<<<<< HEAD
-
-    it('preloads the route-data', function(done) {
-      const app = createApp(
-        (pageType, params, config, client) =>
-          Promise.resolve({pageType, data: {text: 'foobar'}}),
-        [{pageType: 'home-page', path: '/'}],
-        {
-          preloadRouteData: true,
-        }
-      );
-
-      supertest(app)
-        .get('/?foo=bar')
-        .expect('Content-Type', /html/)
-        .expect(
-          'Link',
-          '</route-data.json?path=%2F&foo=bar>; rel=preload; as=fetch; crossorigin;'
-        )
-        .expect(200, done);
-    });
-=======
->>>>>>> 18498fab
   });
 
   it('Throws a 404 if the route is not matched', function(done) {
