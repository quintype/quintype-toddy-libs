--- conflicted
+++ resolved
@@ -96,8 +96,6 @@
 
 Further, `/route-data.json` will have two more fields at the root level. `domainSlug`, which is the slug of the loaded domain. `currentHostUrl` specifies which domain you are on. The `currentHostUrl` is used by the link field to decide if it should do an ajax navigation or not.
 
-<<<<<<< HEAD
-=======
 ## Visual Stories (amp stories)	
 
 In order to use the visual-stories, do the following in `app/server/app.js`	
@@ -113,7 +111,6 @@
 enableVisualStories(app, renderVisualStory, { logError });	
 ```
 
->>>>>>> c9af926b
 ## Debugging
 
 - In order to use `assetify` function, please annotate the application-js with id="app-js". The hostname specified here is assumed to be the cdn
