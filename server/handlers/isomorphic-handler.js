// FIMXE: Convert this entire thing to async await / or even Typescript

const _ = require("lodash");

const urlLib = require("url");
const {
  matchBestRoute,
  matchAllRoutes,
} = require("../../isomorphic/match-best-route");
const { IsomorphicComponent } = require("../../isomorphic/component");
const { addCacheHeadersToResult } = require("./cdn-caching");
const { NotFoundException } = require("../impl/exceptions");
const { renderReduxComponent } = require("../render");
const { createStore } = require("redux");
const Promise = require("bluebird");
const { getDefaultState, createBasicStore } = require("./create-store");
const { customUrlToCacheKey } = require("../caching");
const { addLightPageHeaders } = require("../impl/light-page-impl");
const { getOneSignalScript } = require("./onesignal-script");
const { getRedirectUrl } = require("../redirect-url-helper");
const ABORT_HANDLER = "__ABORT__";
function abortHandler() {
  return Promise.resolve({ pageType: ABORT_HANDLER, [ABORT_HANDLER]: true });
}

function loadDataForIsomorphicRoute(
  loadData,
  loadErrorData,
  url,
  routes,
  {
    otherParams,
    config,
    client,
    host,
    logError,
    domainSlug,
    redirectToLowercaseSlugs,
  }
) {
  return loadDataForEachRoute().catch((error) => {
    logError(error);
    return loadErrorData(error, config, client, { host, domainSlug });
  });

  // Using async because this for loop reads really really well
  async function loadDataForEachRoute() {
    const redirectToLowercaseSlugsValue =
      typeof redirectToLowercaseSlugs === "function"
        ? redirectToLowercaseSlugs(config)
        : redirectToLowercaseSlugs;
    for (const match of matchAllRoutes(url.pathname, routes)) {
      const params = Object.assign({}, url.query, otherParams, match.params);
      /* On story pages, if the slug contains any capital letters (latin), we want to
       * redirect the browser to the URL having all lowercase letters. We need to be
       * wary of any asset routes that might make its way here and get wrongly redirected.
       */
      if (
        redirectToLowercaseSlugsValue &&
        match.pageType === "story-page" &&
        params.storySlug &&
        decodeURIComponent(params.storySlug) !==
          decodeURIComponent(params.storySlug.toLowerCase())
      ) {
        return {
          httpStatusCode: 301,
          data: {
            location: `${url.pathname.toLowerCase()}${url.search || ""}`,
          },
        };
      }
      const result = await loadData(match.pageType, params, config, client, {
        host,
        next: abortHandler,
        domainSlug,
      });

      if (result && result[ABORT_HANDLER]) continue;

      if (result && result.data && result.data[ABORT_HANDLER]) continue;

      return result;
    }
  }
}

function loadDataForPageType(
  loadData,
  loadErrorData = () => Promise.resolve({ httpStatusCode: 500 }),
  pageType,
  params,
  { config, client, logError, host, domainSlug }
) {
  return new Promise((resolve) =>
    resolve(
      loadData(pageType, params, config, client, {
        host,
        next: abortHandler,
        domainSlug,
      })
    )
  )
    .then((result) => {
      if (result && result.data && result.data[ABORT_HANDLER]) {
        return null;
      }
      return result;
    })
    .catch((error) => {
      logError(error);
      return loadErrorData(error, config, client, { host, domainSlug });
    });
}

function getSeoInstance(seo, config, pageType = "") {
  return typeof seo === "function" ? seo(config, pageType) : seo;
}

exports.handleIsomorphicShell = async function handleIsomorphicShell(
  req,
  res,
  next,
  {
    config,
    renderLayout,
    assetHelper,
    client,
    loadData,
    loadErrorData,
    logError,
    preloadJs,
    domainSlug,
    maxConfigVersion,
  }
) {
  const freshRevision = `${assetHelper.assetHash(
    "app.js"
  )}-${await maxConfigVersion(config)}`;

  if (req.query.revision && req.query.revision !== freshRevision)
    return res.status(503).send("Requested Shell Is Not Current");

  loadDataForPageType(
    loadData,
    loadErrorData,
    "shell",
    {},
    { config, client, logError, host: req.hostname, domainSlug }
  ).then((result) => {
    res.status(200);
    res.setHeader("Content-Type", "text/html");
    res.setHeader("Cache-Control", "public,max-age=900");
    res.setHeader("Vary", "Accept-Encoding");

    if (preloadJs) {
      res.append(
        "Link",
        `<${assetHelper.assetPath("app.js")}>; rel=preload; as=script;`
      );
    }

    return renderLayout(res, {
      config,
      content:
        '<div class="app-loading"><script type="text/javascript">window.qtLoadedFromShell = true</script></div>',
      store: createStore((state) => state, getDefaultState(result)),
      shell: true,
    });
  });
};

function createStoreFromResult(url, result, opts = {}) {
  const qt = {
    pageType: result.pageType || opts.defaultPageType,
    subPageType: result.subPageType,
    data: result.data,
    currentPath: `${url.pathname}${url.search || ""}`,
    currentHostUrl: result.currentHostUrl,
    primaryHostUrl: result.primaryHostUrl,
  };
  return createBasicStore(result, qt, opts);
}

function chunkDataForMobile(data, fieldsCallback, pageType) {
  const fields =
    typeof fieldsCallback === "function"
      ? fieldsCallback(pageType)
      : fieldsCallback;

  /* return data if no fields are passed */
  if (_.isEmpty(fields)) return data;

  /* If the incoming config is an array, filter and return */
  if (_.isArray(fields)) return _.pick(data, fields);

  /* Extract keys from data field in config */
  const dataConfigFields = Object.keys(fields);

  /* pick the keys matching whitelisted data */
  const dataChildren = _.pick(data, dataConfigFields);

  /* Second level of filtering */
  return dataConfigFields.reduce((acc, currEle) => {
    /* If whitelisted key turn out to be an array */
    if (_.isArray(dataChildren[currEle]) && _.isArray(fields[currEle])) {
      acc[currEle] = dataChildren[currEle].reduce((xAcc, xCurrEle) => {
        _.isObject(xCurrEle)
          ? xAcc.push(_.pick(xCurrEle, fields[currEle]))
          : xAcc.push(xCurrEle);
        return xAcc;
      }, []);
    } else if (
      /* If whitelisted key turn out to be an object */
      _.isPlainObject(dataChildren[currEle]) &&
      _.isArray(fields[currEle])
    ) {
      acc[currEle] = _.pick(dataChildren[currEle], fields[currEle]);

      /* If whitelisted key exists in data */
    } else if (dataChildren[currEle]) {
      acc[currEle] = dataChildren[currEle];
    }
    return acc;
  }, {});
}

exports.handleIsomorphicDataLoad = function handleIsomorphicDataLoad(
  req,
  res,
  next,
  {
    config,
    client,
    generateRoutes,
    loadData,
    loadErrorData,
    logError,
    staticRoutes,
    seo,
    appVersion,
    domainSlug,
    mobileApiEnabled,
    mobileConfigFields,
    cdnProvider,
    redirectToLowercaseSlugs,
<<<<<<< HEAD
    oneSignalServiceWorkers,
=======
>>>>>>> c9af926b
  }
) {
  const url = urlLib.parse(req.query.path || "/", true);
  const dataLoader = staticDataLoader() || isomorphicDataLoader();

  return dataLoader.then((result) => {
    if (!result) {
      return returnNotFound();
    }
    return returnJson(result);
  }, handleException);

  function staticDataLoader() {
    const match = matchBestRoute(url.pathname, staticRoutes);

    if (match) {
      const params = Object.assign({}, url.query, req.query, match.params);
      const pageType = match.pageType || "static-page";
      return loadDataForPageType(loadData, loadErrorData, pageType, params, {
        config,
        client,
        logError,
        host: req.hostname,
        domainSlug,
      }).then((result) =>
        Object.assign({ pageType, disableIsomorphicComponent: true }, result)
      );
    }
  }

  function allRoutes() {
    try {
      return generateRoutes(config, domainSlug);
    } catch (e) {
      return [];
    }
  }

  function isomorphicDataLoader() {
    return loadDataForIsomorphicRoute(
      loadData,
      loadErrorData,
      url,
      allRoutes(),
      {
        config,
        client,
        logError,
        host: req.hostname,
        otherParams: req.query,
        domainSlug,
        redirectToLowercaseSlugs,
      }
    ).catch((e) => {
      logError(e);
      return { httpStatusCode: 500, pageType: "error" };
    });
  }

  function handleException(e) {
    logError(e);
    res.status(500);
    return res.json({ error: { message: e.message } });
  }

  function returnJson(result) {
    return new Promise(() => {
      const statusCode = result.httpStatusCode || 200;
      res.status(statusCode < 500 ? 200 : 500);
      res.setHeader("Content-Type", "application/json");
      addCacheHeadersToResult({
        res: res,
        cacheKeys: _.get(result, ["data", "cacheKeys"]),
        cdnProvider: cdnProvider,
        config: config,
      });
      const seoInstance = getSeoInstance(seo, config, result.pageType);
      const oneSignalScript = oneSignalServiceWorkers
        ? getOneSignalScript({ config })
        : null;
      res.json(
        Object.assign({}, result, {
          appVersion,
          data: mobileApiEnabled
            ? chunkDataForMobile(
                result.data,
                mobileConfigFields,
                result.pageType
              )
            : _.omit(result.data, ["cacheKeys"]),
          config: mobileApiEnabled
            ? chunkDataForMobile(result.config, mobileConfigFields, "config")
            : result.config,
          title: seoInstance
            ? seoInstance.getTitle(config, result.pageType, result)
            : result.title,
          oneSignalScript,
        })
      );
    })
      .catch(handleException)
      .finally(() => res.end());
  }

  function returnNotFound() {
    return new Promise((resolve) =>
      resolve(
        loadErrorData(new NotFoundException(), config, client, {
          host: req.hostname,
          domainSlug,
        })
      )
    )
      .catch((e) => console.log("Exception", e))
      .then((result) => {
        res.status(result.httpStatusCode || 404);
        res.setHeader("Content-Type", "application/json");
        res.setHeader("Cache-Control", "public,max-age=15,s-maxage=120");
        res.setHeader("Vary", "Accept-Encoding");
        res.json(result);
      })
      .catch(handleException)
      .finally(() => res.end());
  }
};

exports.notFoundHandler = function notFoundHandler(
  req,
  res,
  next,
  {
    config,
    client,
    loadErrorData,
    renderLayout,
    pickComponent,
    logError,
    domainSlug,
  }
) {
  const url = urlLib.parse(req.url, true);

  return new Promise((resolve) =>
    resolve(
      loadErrorData(new NotFoundException(), config, client, {
        host: req.hostname,
        domainSlug,
      })
    )
  )
    .catch((e) => {
      logError(e);
      return { pageType: "error" };
    })
    .then((result) => {
      const statusCode = result.httpStatusCode || 404;

      const store = createStoreFromResult(url, result, {
        disableIsomorphicComponent: false,
        defaultPageType: "not-found",
      });

      res.status(statusCode);
      res.setHeader(
        "Cache-Control",
        "public,max-age=15,s-maxage=60, stale-while-revalidate=150,stale-if-error=3600"
      );
      res.setHeader("Vary", "Accept-Encoding");
      res.setHeader("Content-Type", "text/html; charset=utf-8");
      return pickComponent
        .preloadComponent(
          store.getState().qt.pageType,
          store.getState().qt.subPageType
        )
        .then(() =>
          renderLayout(res, {
            config,
            title: result.title,
            content: renderReduxComponent(IsomorphicComponent, store, {
              pickComponent,
            }),
            store,
            pageType: store.getState().qt.pageType,
            subPageType: store.getState().qt.subPageType,
          })
        );
    })
    .catch((e) => {
      logError(e);
      res.status(500);
      res.send(e.message);
    })
    .finally(() => res.end());
};

exports.handleIsomorphicRoute = function handleIsomorphicRoute(
  req,
  res,
  next,
  {
    config,
    client,
    generateRoutes,
    loadData,
    renderLayout,
    pickComponent,
    loadErrorData,
    seo,
    logError,
    assetHelper,
    preloadJs,
    domainSlug,
    cdnProvider,
    lightPages,
    redirectUrls,
    redirectToLowercaseSlugs,
<<<<<<< HEAD
    oneSignalServiceWorkers,
=======
    shouldEncodeAmpUri,
>>>>>>> c9af926b
  }
) {
  const url = urlLib.parse(req.url, true);

  function writeResponse(result) {
    const statusCode = result.httpStatusCode || 200;

    if (statusCode == 301 && result.data && result.data.location) {
      addCacheHeadersToResult({
        res: res,
        cacheKeys: [customUrlToCacheKey(config["publisher-id"], "redirect")],
        cdnProvider: cdnProvider,
        config: config,
      });
      return res.redirect(301, result.data.location);
    }
    const seoInstance = getSeoInstance(seo, config, result.pageType);
    const seoTags =
      seoInstance &&
      seoInstance.getMetaTags(
        config,
        result.pageType || match.pageType,
        result,
        { url }
      );
    const store = createStoreFromResult(url, result, {
      disableIsomorphicComponent: statusCode != 200,
    });

    if (lightPages) {
      addLightPageHeaders(result, lightPages, {
        config,
        res,
        client,
        req,
        shouldEncodeAmpUri,
      });
    }

    res.status(statusCode);
    addCacheHeadersToResult({
      res: res,
      cacheKeys: _.get(result, ["data", "cacheKeys"]),
      cdnProvider: cdnProvider,
      config: config,
    });

    if (preloadJs) {
      res.append(
        "Link",
        `<${assetHelper.assetPath("app.js")}>; rel=preload; as=script;`
      );
    }
    const oneSignalScript = oneSignalServiceWorkers
      ? getOneSignalScript({ config })
      : null;
    return pickComponent
      .preloadComponent(
        store.getState().qt.pageType,
        store.getState().qt.subPageType
      )
      .then(() =>
        renderLayout(res, {
          config,
          title: result.title,
          content: renderReduxComponent(IsomorphicComponent, store, {
            pickComponent,
          }),
          store,
          seoTags,
          pageType: store.getState().qt.pageType,
          subPageType: store.getState().qt.subPageType,
          oneSignalScript,
        })
      );
  }

  if (
    typeof redirectUrls === "function" ||
    (redirectUrls && Object.keys(redirectUrls).length > 0)
  ) {
    getRedirectUrl(req, res, next, { redirectUrls, config });
  }

  return loadDataForIsomorphicRoute(
    loadData,
    loadErrorData,
    url,
    generateRoutes(config, domainSlug),
    {
      config,
      client,
      logError,
      host: req.hostname,
      domainSlug,
      redirectToLowercaseSlugs,
    }
  )
    .catch((e) => {
      logError(e);
      return { httpStatusCode: 500, pageType: "error" };
    })
    .then((result) => {
      if (!result) {
        return next();
      }
      return new Promise((resolve) => resolve(writeResponse(result)))
        .catch((e) => {
          logError(e);
          res.status(500);
          res.send(e.message);
        })
        .finally(() => res.end());
    });
};

exports.handleStaticRoute = function handleStaticRoute(
  req,
  res,
  next,
  {
    path,
    config,
    client,
    logError,
    loadData,
    loadErrorData,
    renderLayout,
    pageType,
    seo,
    renderParams,
    disableIsomorphicComponent,
    domainSlug,
    cdnProvider,
  }
) {
  const url = urlLib.parse(path);
  pageType = pageType || "static-page";
  return loadDataForPageType(loadData, loadErrorData, pageType, renderParams, {
    config,
    client,
    logError,
    host: req.hostname,
    domainSlug,
  })
    .then((result) => {
      if (!result) {
        return next();
      }

      const statusCode = result.httpStatusCode || 200;

      if (statusCode == 301 && result.data && result.data.location) {
        return res.redirect(301, result.data.location);
      }

      const seoInstance = getSeoInstance(seo, config, result.pageType);
      const seoTags =
        seoInstance &&
        seoInstance.getMetaTags(config, result.pageType || pageType, result, {
          url,
        });
      const store = createStoreFromResult(url, result, {
        disableIsomorphicComponent:
          disableIsomorphicComponent === undefined
            ? true
            : disableIsomorphicComponent,
      });

      res.status(statusCode);
      addCacheHeadersToResult({
        res: res,
        cacheKeys: _.get(result, ["data", "cacheKeys"], ["static"]),
        cdnProvider: cdnProvider,
        config: config,
      });

      return renderLayout(
        res,
        Object.assign(
          {
            config,
            title: seoInstance
              ? seoInstance.getTitle(
                  config,
                  result.pageType || match.pageType,
                  result,
                  { url }
                )
              : result.title,
            store,
            disableAjaxNavigation: true,
            seoTags,
          },
          renderParams
        )
      );
    })
    .catch((e) => {
      logError(e);
      res.status(500);
      res.send(e.message);
    });
};<|MERGE_RESOLUTION|>--- conflicted
+++ resolved
@@ -243,10 +243,7 @@
     mobileConfigFields,
     cdnProvider,
     redirectToLowercaseSlugs,
-<<<<<<< HEAD
     oneSignalServiceWorkers,
-=======
->>>>>>> c9af926b
   }
 ) {
   const url = urlLib.parse(req.query.path || "/", true);
@@ -463,11 +460,8 @@
     lightPages,
     redirectUrls,
     redirectToLowercaseSlugs,
-<<<<<<< HEAD
     oneSignalServiceWorkers,
-=======
     shouldEncodeAmpUri,
->>>>>>> c9af926b
   }
 ) {
   const url = urlLib.parse(req.url, true);
