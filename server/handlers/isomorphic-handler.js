const _ = require("lodash");

const urlLib = require("url");
const {matchBestRoute, matchAllRoutes} = require('../../isomorphic/match-best-route');
const {IsomorphicComponent} = require("../../isomorphic/component");
const {ApplicationException, NotFoundException} = require("../exceptions");
const {renderReduxComponent} = require("../render");
const {createStore} = require("redux");
const Promise = require("bluebird");

const ABORT_HANDLER = "__ABORT__";
function abortHandler() {
  return Promise.resolve({pageType: ABORT_HANDLER, [ABORT_HANDLER]: true});
}

function loadDataForIsomorphicRoute(loadData, loadErrorData, url, routes, {otherParams, config, client, host, logError}) {
  return loadDataForEachRoute()
    .catch(error => {
      logError(error);
      return loadErrorData(error, config, client, {host})
    });


  // Using async because this for loop reads really really well
  async function loadDataForEachRoute() {
    for(const match of matchAllRoutes(url.pathname, routes)) {
      const params = Object.assign({}, url.query, otherParams, match.params);
      const result = await loadData(match.pageType, params, config, client, {host, next: abortHandler});

      if(result && result[ABORT_HANDLER])
        continue;

      if(result && result.data && result.data[ABORT_HANDLER])
        continue;

      return result;
    }
  }
}

function loadDataForPageType(loadData, loadErrorData = () => Promise.resolve({httpStatusCode: 500}), pageType, params, {config, client, logError, host}) {
  return new Promise((resolve) => resolve(loadData(pageType, params, config, client, {host, next: abortHandler})))
    .catch(error => {
      logError(error);
      return loadErrorData(error, config, client, {host})
    });
}

function getSeoInstance(seo, config) {
  return (typeof seo == 'function') ? seo(config) : seo;
}

exports.handleIsomorphicShell = function handleIsomorphicShell(req, res, next, {config, renderLayout, assetHelper, client, loadData, loadErrorData, logError, preloadJs}) {
  if(req.query["_workbox-precaching"] && req.query["_workbox-precaching"] != assetHelper.assetHash("app.js"))
    return res.status(503)
              .send("Requested Shell Is Not Current");


  loadDataForPageType(loadData, loadErrorData, "shell", {}, {config, client, logError, host: req.hostname})
    .then(result => {
      res.status(200);
      res.setHeader("Content-Type", "text/html");
      res.setHeader("Cache-Control", "public,max-age=900");
      res.setHeader("Vary", "Accept-Encoding");

      if(preloadJs) {
        res.append("Link", `<${assetHelper.assetPath("app.js")}>; rel=preload; as=script;`);
      }

      return renderLayout(res, {
        config: config,
        content: '<div class="app-loading"><script type="text/javascript">window.qtLoadedFromShell = true</script></div>',
        store: createStore((state) => state, {
          qt: {config: result.config}
        }),
        shell: true,
      });
    })
}

function addCacheHeaders(res, result) {
  const cacheKeys = _.get(result, ["data", "cacheKeys"]);
  if(cacheKeys) {
    res.setHeader('Cache-Control', "public,max-age=15,must-revalidate");
    res.setHeader('Vary', "Accept-Encoding");
    res.setHeader('Surrogate-Control', "public,max-age=240,stale-while-revalidate=300,stale-if-error=14400");
    res.setHeader('Surrogate-Key', _(cacheKeys).uniq().join(" "));
  }
  return res;
}

function createStoreFromResult(url, result, opts = {}) {
  return createStore((state) => state, {
    qt: Object.assign({}, opts, {
      pageType: result.pageType || opts.defaultPageType,
      data: result.data,
      config: result.config,
      currentPath: `${url.pathname}${url.search || ""}`,
    })
  });
}

exports.handleIsomorphicDataLoad = function handleIsomorphicDataLoad(req, res, next, {config, client, generateRoutes, loadData, loadErrorData, logError, staticRoutes, seo, appVersion}) {
  const url = urlLib.parse(req.query.path || "/", true);

  const dataLoader = staticDataLoader() || isomorphicDataLoader();

  return dataLoader
    .then(result => {
      if(!result) {
        return returnNotFound();
      }
      return returnJson(result);
    }, handleException);

  function staticDataLoader() {
    const match = matchBestRoute(url.pathname, staticRoutes);

    if(match) {
      const params = Object.assign({}, url.query, req.query, match.params)
      const pageType = match.pageType || "static-page";
      return loadDataForPageType(loadData, loadErrorData, pageType, params, {config, client, logError, host: req.hostname})
        .then(result => Object.assign({pageType: pageType, disableIsomorphicComponent: true}, result))
    }
  }

  function allRoutes() {
    try {
      return generateRoutes(config)
    } catch(e) {
      return [];
    }
  }

  function isomorphicDataLoader() {
    return loadDataForIsomorphicRoute(loadData, loadErrorData, url, allRoutes(), {config, client, logError, host: req.hostname, logError, otherParams: req.query})
      .catch(e => {
        logError(e);
        return {httpStatusCode: 500, pageType: "error"}
      });
  }


  function handleException(e) {
    logError(e);
    res.status(500);
    return res.json({error: {message: e.message}});
  }

  function returnJson(result) {
    return new Promise(() => {
      const statusCode = result.httpStatusCode || 200;
      res.status(statusCode < 500 ? 200 : 500);
      res.setHeader("Content-Type", "application/json");
      addCacheHeaders(res, result);
      const seoInstance = getSeoInstance(seo, config);
      res.json(Object.assign({}, result, {
        appVersion: appVersion,
        data: _.omit(result.data, ["cacheKeys"]),
        title: seoInstance ? seoInstance.getTitle(config, result.pageType, result) : result.title,
      }));
    }).catch(handleException).finally(() => res.end());
  }

  function returnNotFound() {
    return new Promise(resolve => resolve(loadErrorData(new NotFoundException(), config)))
      .catch(e => console.log("Exception", e))
      .then(result => {
        res.status(result.httpStatusCode || 404);
        res.setHeader("Content-Type", "application/json");
        res.setHeader("Cache-Control", "public,max-age=15,s-maxage=120");
        res.setHeader("Vary", "Accept-Encoding");
        res.json(result)
      }).catch(handleException).finally(() => res.end());;
  }
};

exports.notFoundHandler = function notFoundHandler(req, res, next, {config, client, loadErrorData, renderLayout, pickComponent, logError}) {
  const url = urlLib.parse(req.url, true);

  return new Promise(resolve => resolve(loadErrorData(new NotFoundException(), config, client, {host: req.hostname})))
    .catch(e => {
      logError(e);
      return {pageType: "error"}
    })
    .then(result => {
      const statusCode = result.httpStatusCode || 404;

      const store = createStoreFromResult(url, result, {
        disableIsomorphicComponent: true,
        defaultPageType: 'not-found',
      });

      res.status(statusCode)

      return renderLayout(res, {
        config: config,
        title: result.title,
        content: renderReduxComponent(IsomorphicComponent, store, {pickComponent: pickComponent}),
        store: store,
      });
    }).catch(e => {
      logError(e);
      res.status(500);
      res.send(e.message);
    }).finally(() => res.end());
}

exports.handleIsomorphicRoute = function handleIsomorphicRoute(req, res, next, {config, client, generateRoutes, loadData, renderLayout, pickComponent, loadErrorData, seo, logError, assetHelper, preloadJs, preloadRouteData}) {
  const url = urlLib.parse(req.url, true);

  return loadDataForIsomorphicRoute(loadData, loadErrorData, url, generateRoutes(config), {config, client, logError, host: req.hostname, logError})
    .catch(e => {
      logError(e);
      return {httpStatusCode: 500, pageType: "error"}
    })
    .then(result => {
      if(!result) {
        return next();
      }

      return new Promise(resolve => resolve(writeResponse(result)))
        .catch(e => {
          logError(e);
          res.status(500);
          res.send(e.message);
        }).finally(() => res.end())
    });


  function writeResponse(result) {
    const statusCode = result.httpStatusCode || 200;

    if(statusCode == 301 && result.data && result.data.location) {
      return res.redirect(301, result.data.location);
    }

    const seoInstance = getSeoInstance(seo, config);
    const seoTags = seoInstance && seoInstance.getMetaTags(config, result.pageType || match.pageType, result, {url});
    const store = createStoreFromResult(url, result, {
      disableIsomorphicComponent: statusCode != 200,
    });

    res.status(statusCode)
    addCacheHeaders(res, result);

    if(preloadJs) {
      res.append("Link", `<${assetHelper.assetPath("app.js")}>; rel=preload; as=script;`);
    }

    if(preloadRouteData) {
      res.append("Link", `</route-data.json?path=${encodeURIComponent(url.pathname)}${url.search ? `&${url.search.substr(1)}` : ""}>; rel=preload; as=fetch;`);
    }

    return renderLayout(res, {
      config: config,
      title: result.title,
      content: renderReduxComponent(IsomorphicComponent, store, {pickComponent: pickComponent}),
      store: store,
      seoTags: seoTags,
    });
  };
};

exports.handleStaticRoute = function handleStaticRoute(req, res, next, {path, config, client, logError, loadData, loadErrorData, renderLayout, pageType, seo, renderParams, disableIsomorphicComponent}) {
  const url = urlLib.parse(path);
  pageType = pageType || 'static-page';
<<<<<<< HEAD
  return fetchData(loadData, loadErrorData, pageType, Object.assign({}, renderParams, { customSlug: req.params[0] }), {config, client, logError, host: req.hostname})
=======
  return loadDataForPageType(loadData, loadErrorData, pageType, renderParams, {config, client, logError, host: req.hostname})
>>>>>>> 4fd4c8e3
    .then(result => {
      const statusCode = result.httpStatusCode || 200;

      if(statusCode == 301 && result.data && result.data.location) {
        return res.redirect(301, result.data.location);
      }

      const seoInstance = getSeoInstance(seo, config);
      const seoTags = seoInstance && seoInstance.getMetaTags(config, result.pageType || pageType, result, {url});
      const store = createStoreFromResult(url, result, {
        disableIsomorphicComponent: disableIsomorphicComponent === undefined ? true : disableIsomorphicComponent,
      });

      res.status(statusCode)
      addCacheHeaders(res, result);

      return renderLayout(res, Object.assign({
        config: config,
        title: seoInstance ? seoInstance.getTitle(config, result.pageType || match.pageType, result, {url}) : result.title,
        store: store,
        disableAjaxNavigation: true,
        seoTags: seoTags
      }, renderParams));
    }).catch(e => {
      logError(e);
      res.status(500);
      res.send(e.message);
    }).finally(() => res.end());
}<|MERGE_RESOLUTION|>--- conflicted
+++ resolved
@@ -265,11 +265,7 @@
 exports.handleStaticRoute = function handleStaticRoute(req, res, next, {path, config, client, logError, loadData, loadErrorData, renderLayout, pageType, seo, renderParams, disableIsomorphicComponent}) {
   const url = urlLib.parse(path);
   pageType = pageType || 'static-page';
-<<<<<<< HEAD
-  return fetchData(loadData, loadErrorData, pageType, Object.assign({}, renderParams, { customSlug: req.params[0] }), {config, client, logError, host: req.hostname})
-=======
   return loadDataForPageType(loadData, loadErrorData, pageType, renderParams, {config, client, logError, host: req.hostname})
->>>>>>> 4fd4c8e3
     .then(result => {
       const statusCode = result.httpStatusCode || 200;
 
