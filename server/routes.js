--- conflicted
+++ resolved
@@ -306,12 +306,9 @@
     renderServiceWorker = renderServiceWorkerFn,
     publisherConfig = require("./publisher-config"),
     redirectUrls = [],
-<<<<<<< HEAD
     prerenderServiceUrl = "",
-=======
     redirectToLowercaseSlugs = false,
     shouldEncodeAmpUri,
->>>>>>> 9f277a96
   }
 ) {
   const withConfig = withConfigPartial(
