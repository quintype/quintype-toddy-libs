/**
 * This namespace exports multiple utility functions for setting up routes
 * ```javascript
 * import { upstreamQuintypeRoutes, isomorphicRoutes, getWithConfig, proxyGetRequest } from "@quintype/framework/server/routes";
 * ```
 * @category Server
 * @module routes
 */

const { generateServiceWorker } = require("./handlers/generate-service-worker");
const {
  handleIsomorphicShell,
  handleIsomorphicDataLoad,
  handleIsomorphicRoute,
  handleStaticRoute,
  notFoundHandler,
} = require("./handlers/isomorphic-handler");

const { oneSignalImport } = require("./handlers/one-signal");
const { customRouteHandler } = require("./handlers/custom-route-handler");
const {
  handleManifest,
  handleAssetLink,
} = require("./handlers/json-manifest-handlers");
const { redirectStory } = require("./handlers/story-redirect");
const { simpleJsonHandler } = require("./handlers/simple-json-handler");
const {
  makePickComponentSync,
} = require("../isomorphic/impl/make-pick-component-sync");
const { registerFCMTopic } = require("./handlers/fcm-registration-handler");
const rp = require("request-promise");
const bodyParser = require("body-parser");
const get = require("lodash/get");
const { URL } = require("url");

/**
 * *upstreamQuintypeRoutes* connects various routes directly to the upstream API server.
 *
 * Requests like *&#47;api&#47;&ast;* and *&#47;stories.rss* are directly forwarded, but also it is also possible to forward other routes.
 * @param {Express} app The express app to add the routes to
 * @param {Object} opts Options
 * @param {Array<string>} opts.extraRoutes Additionally forward some routes upstream. This takes an array of express compatible routes, such as ["/foo/*"]
 * @param {boolean} opts.forwardAmp Forward amp story routes upstream (default false)
 * @param {boolean} opts.forwardFavicon Forward favicon requests to the CMS (default false)
 */
exports.upstreamQuintypeRoutes = function upstreamQuintypeRoutes(
  app,
  {
    forwardAmp = false,
    forwardFavicon = false,
    extraRoutes = [],

    config = require("./publisher-config"),
    getClient = require("./api-client").getClient,
  } = {}
) {
  const host = config.sketches_host;
  const apiProxy = require("http-proxy").createProxyServer({
    target: host,
    ssl: host.startsWith("https")
      ? { servername: host.replace(/^https:\/\//, "") }
      : undefined,
  });

  apiProxy.on("proxyReq", (proxyReq, req, res, options) => {
    proxyReq.setHeader("Host", getClient(req.hostname).getHostname());
  });

  const sketchesProxy = (req, res) => apiProxy.web(req, res);

  app.get("/ping", (req, res) => {
    getClient(req.hostname)
      .getConfig()
      .then(() => res.send("pong"))
      .catch(() =>
        res.status(503).send({ error: { message: "Config not loaded" } })
      );
  });

  app.all("/api/*", sketchesProxy);
  app.all("/login", sketchesProxy);
  app.all("/qlitics.js", sketchesProxy);
  app.all("/auth.form", sketchesProxy);
  app.all("/auth.callback", sketchesProxy);
  app.all("/auth", sketchesProxy);
  app.all("/admin/*", sketchesProxy);
  app.all("/sitemap.xml", sketchesProxy);
  app.all("/sitemap/*", sketchesProxy);
  app.all("/feed", sketchesProxy);
  app.all("/rss-feed", sketchesProxy);
  app.all("/stories.rss", sketchesProxy);
  app.all("/news_sitemap.xml", sketchesProxy);
  app.all("/sso-login", sketchesProxy);
  app.all("/sso-signup", sketchesProxy);

  if (forwardAmp) {
    app.get("/amp/*", sketchesProxy);
  }
  if (forwardFavicon) {
    app.get("/favicon.ico", sketchesProxy);
  }

  extraRoutes.forEach((route) => app.all(route, sketchesProxy));
};

// istanbul ignore next
function renderServiceWorkerFn(res, layout, params, callback) {
  return res.render(layout, params, callback);
}

// istanbul ignore next
function toFunction(value, toRequire) {
  if (value === true) {
    value = require(toRequire);
  }

  if (typeof value === "function") {
    return value;
  }
  return () => value;
}

function getDomainSlug(publisherConfig, hostName) {
  if (!publisherConfig.domain_mapping) {
    return undefined;
  }
  return publisherConfig.domain_mapping[hostName] || null;
}

function withConfigPartial(
  getClient,
  logError,
  publisherConfig = require("./publisher-config")
) {
  return function withConfig(f, staticParams) {
    return function (req, res, next) {
      const client = getClient(req.hostname);
      return client
        .getConfig()
        .then((config) =>
          f(
            req,
            res,
            next,
            Object.assign({}, staticParams, {
              config,
              client,
              domainSlug: getDomainSlug(publisherConfig, req.hostname),
            })
          )
        )
        .catch(logError);
    };
  };
}

exports.withError = function withError(handler, logError) {
  return async (req, res, next, opts) => {
    try {
      await handler(req, res, next, opts);
    } catch (e) {
      logError(e);
      res.status(500);
      res.end();
    }
  };
};

function convertToDomain(path) {
  if (!path) {
    return path;
  }
  return new URL(path).origin;
}

function wrapLoadDataWithMultiDomain(publisherConfig, f, configPos) {
  return async function loadDataWrapped() {
    const { domainSlug } = arguments[arguments.length - 1];
    const config = arguments[configPos];
    const primaryHostUrl = convertToDomain(config["sketches-host"]);
    const domain = (config.domains || []).find(
      (d) => d.slug === domainSlug
    ) || {
      "host-url": primaryHostUrl,
    };
    const result = await f.apply(this, arguments);
    return Object.assign(
      {
        domainSlug,
        currentHostUrl: convertToDomain(domain["host-url"]),
        primaryHostUrl,
      },
      result
    );
  };
}

/**
 * A handler is an extension of an express handler. Handlers are declared with the following arguments
 * ```javascript
 * function handler(req, res, next, { config, client, ...opts }) {
 *  // do something cool
 * }
 * ```
 * @typedef Handler
 */

/**
 * Use *getWithConfig* to handle GET requests. The handle that is accepted is of type {@link module:routes~Handler}, which is similar to an express
 * handler, but already has a *client* initialized, and the *config* fetched from the server.
 *
 * @param {Express} app Express app to add the route to
 * @param {string} route The route to implement
 * @param {module:routes~Handler} handler The Handler to run
 * @param {Object} opts Options that will be passed to the handler. These options will be merged with a *config* and *client*
 */
function getWithConfig(app, route, handler, opts = {}) {
  const {
    getClient = require("./api-client").getClient,
    publisherConfig = require("./publisher-config"),
    logError = require("./logger").error,
  } = opts;
  const withConfig = withConfigPartial(getClient, logError, publisherConfig);
  app.get(route, withConfig(handler, opts));
}

/**
 * *isomorphicRoutes* brings all the moving parts of the [server side rendering](https://developers.quintype.com/malibu/isomorphic-rendering/server-side-architecture) together.
 * It accepts all the pieces needed, and implements all the plumbing to make these pieces work together.
 *
 * Note that *isomorphicRoutes* adds a route that matches *&#47;&ast;*, so it should be near the end of your *app/server/app.js*.
 *
 * @param {Express} app Express app to add the routes to
 * @param {Object} opts Options
 * @param {function} opts.generateRoutes A function that generates routes to be matched given a config. See [routing](https://developers.quintype.com/malibu/isomorphic-rendering/server-side-architecture#routing) for more information. This call should be memoized, as it's called on every request
 * @param {function} opts.renderLayout A function that renders the layout given the content injected by *isomorphicRoutes*. See [renderLayout](https://developers.quintype.com/malibu/isomorphic-rendering/server-side-architecture#renderlayout)
 * @param {function} opts.loadData An async function that loads data for the page, given the *pageType*. See [loadData](https://developers.quintype.com/malibu/isomorphic-rendering/server-side-architecture#loaddata)
 * @param {function} opts.pickComponent An async function that picks the correct component for rendering each *pageType*. See [pickComponent](https://developers.quintype.com/malibu/isomorphic-rendering/server-side-architecture#pickcomponent)
 * @param {function} opts.loadErrorData An async function that loads data if there is an error. If *handleNotFound* is set to true, this function is also called to load data for the 404 page
 * @param {SEO} opts.seo An SEO object that will generate html tags for each page. See [@quintype/seo](https://developers.quintype.com/malibu/isomorphic-rendering/server-side-architecture#quintypeseo)
 * @param {function} opts.manifestFn An async function that accepts the *config*, and returns content for the *&#47;manifest.json*. Common fields like *name*, *start_url* will be populated by default, but can be owerwritten. If not set, then manifest will not be generated.
 * @param {function} opts.assetLinkFn An async function that accepts *config* and returns *{ packageName, authorizedKeys }* for the Android *&#47;.well-known/assetlinks.json*. If not implemented, then AssetLinks will return a 404.
 * @param {boolean} opts.oneSignalServiceWorkers Deprecated: If set to true, then generate *&#47;OneSignalSKDWorker.js* which combines the Quintype worker as well as OneSignal's worker. (default: false). Please see [https://developers.quintype.com/malibu/tutorial/onesignal](https://developers.quintype.com/malibu/tutorial/onesignal)
 * @param {*} opts.staticRoutes WIP: List of static routes
 * @param {Array<string>} opts.serviceWorkerPaths List of paths to host the service worker on (default: ["/service-worker.js"])s
 * @param {number} opts.appVersion The version of this app. In case there is a version mismatch between server and client, then client will update ServiceWorker in the background. See *app/isomorphic/app-version.js*.
 * @param {boolean} opts.preloadJs Return a *Link* header preloading JS files. In h/2 compatible browsers, this Js will be pushed. (default: false)
 * @param {boolean} opts.preloadRouteData Return a *Link* header preloading *&#47;route-data.json*. In h/2 compatible browsers, this Js will be pushed. (default: false)
 * @param {boolean} opts.handleCustomRoute If the page is not matched as an isomorphic route, then match against a static page or redirect in the CMS, and behave accordingly. Note, this runs after the isomorphic routes, so any live stories or sections will take precedence over a redirection set up in the editor. (default: true)
 * @param {boolean} opts.handleNotFound If set to true, then handle 404 pages with *pageType* set to *"not-found"*. (default: true)
 * @param {boolean} opts.redirectRootLevelStories If set to true, then stories URLs without a section (at *&#47;:storySlug*) will redirect to the canonical url (default: false)
 * @param {boolean} opts.mobileApiEnabled If set to true, then *&#47;mobile-data.json* will respond to mobile API requests. This is primarily used by the React Native starter kit. (default: true)
 * @param {Object} opts.mobileConfigFields List of fields that are needed in the config field of the *&#47;mobile-data.json* API. This is primarily used by the React Native starter kit. (default: {})
 * @param {boolean} opts.templateOptions If set to true, then *&#47;template-options.json* will return a list of available components so that components can be sorted in the CMS. This reads data from *config/template-options.yml*. See [Adding a homepage component](https://developers.quintype.com/malibu/tutorial/adding-a-homepage-component) for more details
 * @param {boolean|function} opts.lightPages If set to true, then all story pages will render amp pages.
 * @param {string} opts.cdnProvider The name of the cdn provider. Supported cdn providers are akamai, cloudflare. Default value is cloudflare.
 * @param {function} opts.maxConfigVersion An async function which resolves to a integer version of the config. This defaults to config.theme-attributes.cache-burst
 */
exports.isomorphicRoutes = function isomorphicRoutes(
  app,
  {
    generateRoutes,
    renderLayout,
    loadData,
    pickComponent,
    loadErrorData,
    seo,
    manifestFn,
    assetLinkFn,

    oneSignalServiceWorkers = false,
    staticRoutes = [],
    appVersion = 1,
    preloadJs = false,
    preloadRouteData = false,
    handleCustomRoute = true,
    handleNotFound = true,
    redirectRootLevelStories = false,
    mobileApiEnabled = true,
    mobileConfigFields = {},
    templateOptions = false,
    lightPages = false,
    cdnProvider = "cloudflare",
    serviceWorkerPaths = ["/service-worker.js"],
    maxConfigVersion = (config) =>
      get(config, ["theme-attributes", "cache-burst"], 0),

    // The below are primarily for testing
    logError = require("./logger").error,
    assetHelper = require("./asset-helper"),
    getClient = require("./api-client").getClient,
    renderServiceWorker = renderServiceWorkerFn,
    publisherConfig = require("./publisher-config"),
  }
) {
  const withConfig = withConfigPartial(getClient, logError, publisherConfig);

  pickComponent = makePickComponentSync(pickComponent);
  loadData = wrapLoadDataWithMultiDomain(publisherConfig, loadData, 2);
  loadErrorData = wrapLoadDataWithMultiDomain(
    publisherConfig,
    loadErrorData,
    1
  );

  app.get(
    serviceWorkerPaths,
    withConfig(generateServiceWorker, {
      generateRoutes,
      assetHelper,
      renderServiceWorker,
      maxConfigVersion,
    })
  );

  if (oneSignalServiceWorkers) {
    app.get(
      "/OneSignalSDKWorker.js",
      withConfig(generateServiceWorker, {
        generateRoutes,
        renderServiceWorker,
        assetHelper,
        appendFn: oneSignalImport,
        maxConfigVersion,
      })
    );
    app.get(
      "/OneSignalSDKUpdaterWorker.js",
      withConfig(generateServiceWorker, {
        generateRoutes,
        renderServiceWorker,
        assetHelper,
        appendFn: oneSignalImport,
        maxConfigVersion,
      })
    );
  }

  app.get(
    "/shell.html",
    withConfig(handleIsomorphicShell, {
      renderLayout,
      assetHelper,
      loadData,
      loadErrorData,
      logError,
      preloadJs,
      maxConfigVersion,
    })
  );
  app.get(
    "/route-data.json",
    withConfig(handleIsomorphicDataLoad, {
      generateRoutes,
      loadData,
      loadErrorData,
      logError,
      staticRoutes,
      seo,
      appVersion,
      cdnProvider,
    })
  );

  app.post(
    "/register-fcm-topic",
    bodyParser.json(),
    withConfig(registerFCMTopic, { publisherConfig })
  );

  if (manifestFn) {
    app.get(
      "/manifest.json",
      withConfig(handleManifest, { manifestFn, logError })
    );
  }

  if (mobileApiEnabled) {
    app.get(
      "/mobile-data.json",
      withConfig(handleIsomorphicDataLoad, {
        generateRoutes,
        loadData,
        loadErrorData,
        logError,
        staticRoutes,
        seo,
        appVersion,
        mobileApiEnabled,
        mobileConfigFields,
        cdnProvider,
      })
    );
  }

  if (assetLinkFn) {
    app.get(
      "/.well-known/assetlinks.json",
      withConfig(handleAssetLink, { assetLinkFn, logError })
    );
  }

  if (templateOptions) {
    app.get(
      "/template-options.json",
      withConfig(simpleJsonHandler, {
        jsonData: toFunction(templateOptions, "./impl/template-options"),
      })
    );
  }

  staticRoutes.forEach((route) => {
    app.get(
      route.path,
      withConfig(
        handleStaticRoute,
        Object.assign(
          { logError, loadData, loadErrorData, renderLayout, seo, cdnProvider },
          route
        )
      )
    );
  });

<<<<<<< HEAD
  if (lightPages) {
    app.get(
      "/*",
      withConfig(handleLightPagesRoute, {
        generateRoutes,
        loadData,
        loadErrorData,
        logError,
        renderLightPage,
        lightPages,
      })
    );
  }

=======
>>>>>>> cad74249
  app.get(
    "/*",
    withConfig(handleIsomorphicRoute, {
      generateRoutes,
      loadData,
      renderLayout,
      pickComponent,
      loadErrorData,
      seo,
      logError,
      preloadJs,
      preloadRouteData,
      assetHelper,
      cdnProvider,
<<<<<<< HEAD
=======
      lightPages,
>>>>>>> cad74249
    })
  );

  if (redirectRootLevelStories) {
    app.get("/:storySlug", withConfig(redirectStory, { logError }));
  }

  if (handleCustomRoute) {
    app.get(
      "/*",
      withConfig(customRouteHandler, { loadData, renderLayout, logError, seo })
    );
  }

  if (handleNotFound) {
    app.get(
      "/*",
      withConfig(notFoundHandler, {
        renderLayout,
        pickComponent,
        loadErrorData,
        logError,
        assetHelper,
      })
    );
  }
};

exports.getWithConfig = getWithConfig;

/**
 * *proxyGetRequest* can be used to forward requests to another host, and cache the results on our CDN. This can be done as follows in `app/server/app.js`.
 *
 * ```javascript
 * proxyGetRequest(app, "/path/to/:resource.json", (params) => `https://example.com/${params.resource}.json`, {logError})
 * ```
 *
 * The handler can return the following:
 * * null / undefined - The result will be a 503
 * * any truthy value - The result will be returned as a 200 with the result as content
 * * A url starting with http(s) - The URL will be fetched and content will be returned according to the above two rules
 * @param {Express} app The app to add the route to
 * @param {string} route The new route
 * @param {function} handler A function which takes params and returns a URL to proxy
 * @param opts
 * @param opts.cacheControl The cache control header to set on proxied requests (default: *"public,max-age=15,s-maxage=240,stale-while-revalidate=300,stale-if-error=3600"*)
 */
exports.proxyGetRequest = function (app, route, handler, opts = {}) {
  const {
    cacheControl = "public,max-age=15,s-maxage=240,stale-while-revalidate=300,stale-if-error=3600",
  } = opts;

  getWithConfig(app, route, proxyHandler, opts);

  async function proxyHandler(req, res, next, { config, client }) {
    try {
      const result = await handler(req.params, { config, client });
      if (typeof result === "string" && result.startsWith("http")) {
        sendResult(await rp(result, { json: true }));
      } else {
        sendResult(result);
      }
    } catch (e) {
      logError(e);
      sendResult(null);
    }

    function sendResult(result) {
      if (result) {
        res.setHeader("Cache-Control", cacheControl);
        res.setHeader("Vary", "Accept-Encoding");
        res.json(result);
      } else {
        res.status(503);
        res.end();
      }
    }
  }
};

// This could also be done using express's mount point, but /ping stops working
exports.mountQuintypeAt = function (app, mountAt) {
  app.use(function (req, res, next) {
    const mountPoint =
      typeof mountAt === "function" ? mountAt(req.hostname) : mountAt;

    if (mountPoint && req.url.startsWith(mountPoint)) {
      req.url = req.url.slice(mountPoint.length) || "/";
      next();
    } else if (mountPoint && req.url !== "/ping") {
      res
        .status(404)
        .send(`Not Found: Quintype has been mounted at ${mountPoint}`);
    } else {
      next();
    }
  });
};

/**
 * *ampRoutes* handles all the amp page routes using the *[@quintype/amp](https://developers.quintype.com/quintype-node-amp)* library
 * routes matched:
 * *"/amp/story/:slug"* returns amp story page.
 *
 * @param {Express} app Express app to add the routes to
 * @param {Object} opts Options object used to configure amp. Passing this is optional
 * @param {Object} opts.templates An object that's used to pass custom templates. Each key corresponds to the template name and corresponding value is the template
 * @param {Object} opts.slots An object used to pass slot data.
 * @param {SEO} opts.seo An SEO object that will generate html tags for each page. See [@quintype/seo](https://developers.quintype.com/malibu/isomorphic-rendering/server-side-architecture#quintypeseo)
 * @param {function} opts.headerCardRender Render prop for story headerCard. If passed, the headerCard in default stories will be replaced with this
 * @param {function} opts.relatedStoriesRender Render prop for relatedStories in a story page. If passed, this will replace the related stories
 *
 */
exports.ampRoutes = (app, opts = {}) => {
  const {
    handleAmpRequest,
    handleInfiniteScrollRequest,
  } = require("./handlers/amp-handler");

  getWithConfig(app, "/amp/story/*", handleAmpRequest, opts);
  getWithConfig(
    app,
    "/amp/api/v1/amp-infinite-scroll",
    handleInfiniteScrollRequest,
    opts
  );
};<|MERGE_RESOLUTION|>--- conflicted
+++ resolved
@@ -422,23 +422,6 @@
     );
   });
 
-<<<<<<< HEAD
-  if (lightPages) {
-    app.get(
-      "/*",
-      withConfig(handleLightPagesRoute, {
-        generateRoutes,
-        loadData,
-        loadErrorData,
-        logError,
-        renderLightPage,
-        lightPages,
-      })
-    );
-  }
-
-=======
->>>>>>> cad74249
   app.get(
     "/*",
     withConfig(handleIsomorphicRoute, {
@@ -453,10 +436,7 @@
       preloadRouteData,
       assetHelper,
       cdnProvider,
-<<<<<<< HEAD
-=======
       lightPages,
->>>>>>> cad74249
     })
   );
 
