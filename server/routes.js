/**
 * This namespace exports multiple utility functions for setting up routes
 * ```javascript
 * import { upstreamQuintypeRoutes, isomorphicRoutes, getWithConfig, proxyGetRequest } from "@quintype/framework/server/routes";
 * ```
 * @category Server
 * @module routes
 */

const { generateServiceWorker } = require("./handlers/generate-service-worker");
const {
  handleIsomorphicShell,
  handleIsomorphicDataLoad,
  handleIsomorphicRoute,
  handleLightPagesRoute,
  handleStaticRoute,
  notFoundHandler,
} = require("./handlers/isomorphic-handler");

const { oneSignalImport } = require("./handlers/one-signal");
const { customRouteHandler } = require("./handlers/custom-route-handler");
const {
  handleManifest,
  handleAssetLink,
} = require("./handlers/json-manifest-handlers");
const { redirectStory } = require("./handlers/story-redirect");
const { simpleJsonHandler } = require("./handlers/simple-json-handler");
const {
  makePickComponentSync,
} = require("../isomorphic/impl/make-pick-component-sync");
const { registerFCMTopic } = require("./handlers/fcm-registration-handler");
const rp = require("request-promise");
const bodyParser = require("body-parser");
const get = require("lodash/get");
const { URL } = require("url");

/**
<<<<<<< HEAD
 * *ampRoutes* handles all the amp page routes using the *[@quintype/amp](https://developers.quintype.com/quintype-node-amp)* library
 *
 * @param {Express} app Express app to add the routes to
 * @param {Object} opts Options
 * @param {Object} opts.templates An object each key corresponding to the template name and its value being the template itself
 * @param {Object} opts.slots An object each key corresponding to a slot name and value being the component to be rendered in that slot
 *
 * ```javascript
 * ampRoutes(app, {
 *  templates: { text: TextTemplate },
 *  slots: { slotName: Component }
 * })
 * ```
 *
 * The following amp routes are matched:
 * *"/amp/story/:slug"* returns the amp story page
 */
exports.ampRoutes = (app, opts = {}) => {
  const {
    handleAmpRequest,
    handleInfiniteScrollRequest,
  } = require("./handlers/amp-handler");

  getWithConfig(app, "/amp/story/*", handleAmpRequest, opts);
  getWithConfig(
    app,
    "/amp/api/v1/amp-infinite-scroll",
    handleInfiniteScrollRequest
  );
};

/**
=======
>>>>>>> ea67471a
 * *upstreamQuintypeRoutes* connects various routes directly to the upstream API server.
 *
 * Requests like *&#47;api&#47;&ast;* and *&#47;stories.rss* are directly forwarded, but also it is also possible to forward other routes.
 * @param {Express} app The express app to add the routes to
 * @param {Object} opts Options
 * @param {Array<string>} opts.extraRoutes Additionally forward some routes upstream. This takes an array of express compatible routes, such as ["/foo/*"]
 * @param {boolean} opts.forwardAmp Forward amp story routes upstream (default false)
 * @param {boolean} opts.forwardFavicon Forward favicon requests to the CMS (default false)
 */
exports.upstreamQuintypeRoutes = function upstreamQuintypeRoutes(
  app,
  {
    forwardAmp = false,
    forwardFavicon = false,
    extraRoutes = [],

    config = require("./publisher-config"),
    getClient = require("./api-client").getClient,
  } = {}
) {
  const host = config.sketches_host;
  const apiProxy = require("http-proxy").createProxyServer({
    target: host,
    ssl: host.startsWith("https")
      ? { servername: host.replace(/^https:\/\//, "") }
      : undefined,
  });

  apiProxy.on("proxyReq", (proxyReq, req, res, options) => {
    proxyReq.setHeader("Host", getClient(req.hostname).getHostname());
  });

  const sketchesProxy = (req, res) => apiProxy.web(req, res);

  app.get("/ping", (req, res) => {
    getClient(req.hostname)
      .getConfig()
      .then(() => res.send("pong"))
      .catch(() =>
        res.status(503).send({ error: { message: "Config not loaded" } })
      );
  });

  app.all("/api/*", sketchesProxy);
  app.all("/login", sketchesProxy);
  app.all("/qlitics.js", sketchesProxy);
  app.all("/auth.form", sketchesProxy);
  app.all("/auth.callback", sketchesProxy);
  app.all("/auth", sketchesProxy);
  app.all("/admin/*", sketchesProxy);
  app.all("/sitemap.xml", sketchesProxy);
  app.all("/sitemap/*", sketchesProxy);
  app.all("/feed", sketchesProxy);
  app.all("/rss-feed", sketchesProxy);
  app.all("/stories.rss", sketchesProxy);
  app.all("/news_sitemap.xml", sketchesProxy);
  app.all("/sso-login", sketchesProxy);
  app.all("/sso-signup", sketchesProxy);

  if (forwardAmp) {
    app.get("/amp/*", sketchesProxy);
  }
  if (forwardFavicon) {
    app.get("/favicon.ico", sketchesProxy);
  }

  extraRoutes.forEach((route) => app.all(route, sketchesProxy));
};

// istanbul ignore next
function renderServiceWorkerFn(res, layout, params, callback) {
  return res.render(layout, params, callback);
}

// istanbul ignore next
function toFunction(value, toRequire) {
  if (value === true) {
    value = require(toRequire);
  }

  if (typeof value === "function") {
    return value;
  }
  return () => value;
}

function getDomainSlug(publisherConfig, hostName) {
  if (!publisherConfig.domain_mapping) {
    return undefined;
  }
  return publisherConfig.domain_mapping[hostName] || null;
}

function withConfigPartial(
  getClient,
  logError,
  publisherConfig = require("./publisher-config")
) {
  return function withConfig(f, staticParams) {
    return function (req, res, next) {
      const client = getClient(req.hostname);
      return client
        .getConfig()
        .then((config) =>
          f(
            req,
            res,
            next,
            Object.assign({}, staticParams, {
              config,
              client,
              domainSlug: getDomainSlug(publisherConfig, req.hostname),
            })
          )
        )
        .catch(logError);
    };
  };
}

exports.withError = function withError(handler, logError) {
  return async (req, res, next, opts) => {
    try {
      await handler(req, res, next, opts);
    } catch (e) {
      logError(e);
      res.status(500);
      res.end();
    }
  };
};

function convertToDomain(path) {
  if (!path) {
    return path;
  }
  return new URL(path).origin;
}

function wrapLoadDataWithMultiDomain(publisherConfig, f, configPos) {
  return async function loadDataWrapped() {
    const { domainSlug } = arguments[arguments.length - 1];
    const config = arguments[configPos];
    const primaryHostUrl = convertToDomain(config["sketches-host"]);
    const domain = (config.domains || []).find(
      (d) => d.slug === domainSlug
    ) || {
      "host-url": primaryHostUrl,
    };
    const result = await f.apply(this, arguments);
    return Object.assign(
      {
        domainSlug,
        currentHostUrl: convertToDomain(domain["host-url"]),
        primaryHostUrl,
      },
      result
    );
  };
}

/**
 * A handler is an extension of an express handler. Handlers are declared with the following arguments
 * ```javascript
 * function handler(req, res, next, { config, client, ...opts }) {
 *  // do something cool
 * }
 * ```
 * @typedef Handler
 */

/**
 * Use *getWithConfig* to handle GET requests. The handle that is accepted is of type {@link module:routes~Handler}, which is similar to an express
 * handler, but already has a *client* initialized, and the *config* fetched from the server.
 *
 * @param {Express} app Express app to add the route to
 * @param {string} route The route to implement
 * @param {module:routes~Handler} handler The Handler to run
 * @param {Object} opts Options that will be passed to the handler. These options will be merged with a *config* and *client*
 */
function getWithConfig(app, route, handler, opts = {}) {
  const {
    getClient = require("./api-client").getClient,
    publisherConfig = require("./publisher-config"),
    logError = require("./logger").error,
  } = opts;
  const withConfig = withConfigPartial(getClient, logError, publisherConfig);
  app.get(route, withConfig(handler, opts));
}

/**
 * *isomorphicRoutes* brings all the moving parts of the [server side rendering](https://developers.quintype.com/malibu/isomorphic-rendering/server-side-architecture) together.
 * It accepts all the pieces needed, and implements all the plumbing to make these pieces work together.
 *
 * Note that *isomorphicRoutes* adds a route that matches *&#47;&ast;*, so it should be near the end of your *app/server/app.js*.
 *
 * @param {Express} app Express app to add the routes to
 * @param {Object} opts Options
 * @param {function} opts.generateRoutes A function that generates routes to be matched given a config. See [routing](https://developers.quintype.com/malibu/isomorphic-rendering/server-side-architecture#routing) for more information. This call should be memoized, as it's called on every request
 * @param {function} opts.renderLayout A function that renders the layout given the content injected by *isomorphicRoutes*. See [renderLayout](https://developers.quintype.com/malibu/isomorphic-rendering/server-side-architecture#renderlayout)
 * @param {function} opts.loadData An async function that loads data for the page, given the *pageType*. See [loadData](https://developers.quintype.com/malibu/isomorphic-rendering/server-side-architecture#loaddata)
 * @param {function} opts.pickComponent An async function that picks the correct component for rendering each *pageType*. See [pickComponent](https://developers.quintype.com/malibu/isomorphic-rendering/server-side-architecture#pickcomponent)
 * @param {function} opts.loadErrorData An async function that loads data if there is an error. If *handleNotFound* is set to true, this function is also called to load data for the 404 page
 * @param {SEO} opts.seo An SEO object that will generate html tags for each page. See [@quintype/seo](https://developers.quintype.com/malibu/isomorphic-rendering/server-side-architecture#quintypeseo)
 * @param {function} opts.manifestFn An async function that accepts the *config*, and returns content for the *&#47;manifest.json*. Common fields like *name*, *start_url* will be populated by default, but can be owerwritten. If not set, then manifest will not be generated.
 * @param {function} opts.assetLinkFn An async function that accepts *config* and returns *{ packageName, authorizedKeys }* for the Android *&#47;.well-known/assetlinks.json*. If not implemented, then AssetLinks will return a 404.
 * @param {boolean} opts.oneSignalServiceWorkers Deprecated: If set to true, then generate *&#47;OneSignalSKDWorker.js* which combines the Quintype worker as well as OneSignal's worker. (default: false). Please see [https://developers.quintype.com/malibu/tutorial/onesignal](https://developers.quintype.com/malibu/tutorial/onesignal)
 * @param {*} opts.staticRoutes WIP: List of static routes
 * @param {Array<string>} opts.serviceWorkerPaths List of paths to host the service worker on (default: ["/service-worker.js"])s
 * @param {number} opts.appVersion The version of this app. In case there is a version mismatch between server and client, then client will update ServiceWorker in the background. See *app/isomorphic/app-version.js*.
 * @param {boolean} opts.preloadJs Return a *Link* header preloading JS files. In h/2 compatible browsers, this Js will be pushed. (default: false)
 * @param {boolean} opts.preloadRouteData Return a *Link* header preloading *&#47;route-data.json*. In h/2 compatible browsers, this Js will be pushed. (default: false)
 * @param {boolean} opts.handleCustomRoute If the page is not matched as an isomorphic route, then match against a static page or redirect in the CMS, and behave accordingly. Note, this runs after the isomorphic routes, so any live stories or sections will take precedence over a redirection set up in the editor. (default: true)
 * @param {boolean} opts.handleNotFound If set to true, then handle 404 pages with *pageType* set to *"not-found"*. (default: true)
 * @param {boolean} opts.redirectRootLevelStories If set to true, then stories URLs without a section (at *&#47;:storySlug*) will redirect to the canonical url (default: false)
 * @param {boolean} opts.mobileApiEnabled If set to true, then *&#47;mobile-data.json* will respond to mobile API requests. This is primarily used by the React Native starter kit. (default: true)
 * @param {Array<string>} opts.mobileConfigFields List of fields that are needed in the config field of the *&#47;mobile-data.json* API. This is primarily used by the React Native starter kit. (default: [])
 * @param {boolean} opts.templateOptions If set to true, then *&#47;template-options.json* will return a list of available components so that components can be sorted in the CMS. This reads data from *config/template-options.yml*. See [Adding a homepage component](https://developers.quintype.com/malibu/tutorial/adding-a-homepage-component) for more details
 * @param {boolean|function} opts.lightPages If set to true, then all story pages will render amp pages.
 * @param {string} opts.cdnProvider The name of the cdn provider. Supported cdn providers are akamai, cloudflare. Default value is cloudflare.
 * @param {function} opts.renderLightPage A function which renders the amp layout for a page.
 * @param {function} opts.maxConfigVersion An async function which resolves to a integer version of the config. This defaults to config.theme-attributes.cache-burst
 */
exports.isomorphicRoutes = function isomorphicRoutes(
  app,
  {
    generateRoutes,
    renderLayout,
    loadData,
    pickComponent,
    loadErrorData,
    seo,
    manifestFn,
    assetLinkFn,

    oneSignalServiceWorkers = false,
    staticRoutes = [],
    appVersion = 1,
    preloadJs = false,
    preloadRouteData = false,
    handleCustomRoute = true,
    handleNotFound = true,
    redirectRootLevelStories = false,
    mobileApiEnabled = true,
    mobileConfigFields = [],
    templateOptions = false,
    lightPages = false,
    cdnProvider = "cloudflare",
    renderLightPage = require("./impl/render-light-page"),
    serviceWorkerPaths = ["/service-worker.js"],
    maxConfigVersion = (config) =>
      get(config, ["theme-attributes", "cache-burst"], 0),

    // The below are primarily for testing
    logError = require("./logger").error,
    assetHelper = require("./asset-helper"),
    getClient = require("./api-client").getClient,
    renderServiceWorker = renderServiceWorkerFn,
    publisherConfig = require("./publisher-config"),
  }
) {
  const withConfig = withConfigPartial(getClient, logError, publisherConfig);

  pickComponent = makePickComponentSync(pickComponent);
  loadData = wrapLoadDataWithMultiDomain(publisherConfig, loadData, 2);
  loadErrorData = wrapLoadDataWithMultiDomain(
    publisherConfig,
    loadErrorData,
    1
  );

  app.get(
    serviceWorkerPaths,
    withConfig(generateServiceWorker, {
      generateRoutes,
      assetHelper,
      renderServiceWorker,
      maxConfigVersion,
    })
  );

  if (oneSignalServiceWorkers) {
    app.get(
      "/OneSignalSDKWorker.js",
      withConfig(generateServiceWorker, {
        generateRoutes,
        renderServiceWorker,
        assetHelper,
        appendFn: oneSignalImport,
        maxConfigVersion,
      })
    );
    app.get(
      "/OneSignalSDKUpdaterWorker.js",
      withConfig(generateServiceWorker, {
        generateRoutes,
        renderServiceWorker,
        assetHelper,
        appendFn: oneSignalImport,
        maxConfigVersion,
      })
    );
  }

  app.get(
    "/shell.html",
    withConfig(handleIsomorphicShell, {
      renderLayout,
      assetHelper,
      loadData,
      loadErrorData,
      logError,
      preloadJs,
      maxConfigVersion,
    })
  );
  app.get(
    "/route-data.json",
    withConfig(handleIsomorphicDataLoad, {
      generateRoutes,
      loadData,
      loadErrorData,
      logError,
      staticRoutes,
      seo,
      appVersion,
      cdnProvider,
    })
  );

  app.post(
    "/register-fcm-topic",
    bodyParser.json(),
    withConfig(registerFCMTopic, { publisherConfig })
  );

  if (manifestFn) {
    app.get(
      "/manifest.json",
      withConfig(handleManifest, { manifestFn, logError })
    );
  }

  if (mobileApiEnabled) {
    app.get(
      "/mobile-data.json",
      withConfig(handleIsomorphicDataLoad, {
        generateRoutes,
        loadData,
        loadErrorData,
        logError,
        staticRoutes,
        seo,
        appVersion,
        mobileApiEnabled,
        mobileConfigFields,
        cdnProvider,
      })
    );
  }

  if (assetLinkFn) {
    app.get(
      "/.well-known/assetlinks.json",
      withConfig(handleAssetLink, { assetLinkFn, logError })
    );
  }

  if (templateOptions) {
    app.get(
      "/template-options.json",
      withConfig(simpleJsonHandler, {
        jsonData: toFunction(templateOptions, "./impl/template-options"),
      })
    );
  }

  staticRoutes.forEach((route) => {
    app.get(
      route.path,
      withConfig(
        handleStaticRoute,
        Object.assign(
          { logError, loadData, loadErrorData, renderLayout, seo, cdnProvider },
          route
        )
      )
    );
  });

  if (lightPages) {
    app.get(
      "/*",
      withConfig(handleLightPagesRoute, {
        generateRoutes,
        loadData,
        loadErrorData,
        logError,
        renderLightPage,
        lightPages,
      })
    );
  }

  app.get(
    "/*",
    withConfig(handleIsomorphicRoute, {
      generateRoutes,
      loadData,
      renderLayout,
      pickComponent,
      loadErrorData,
      seo,
      logError,
      preloadJs,
      preloadRouteData,
      assetHelper,
      cdnProvider,
    })
  );

  if (redirectRootLevelStories) {
    app.get("/:storySlug", withConfig(redirectStory, { logError }));
  }

  if (handleCustomRoute) {
    app.get(
      "/*",
      withConfig(customRouteHandler, { loadData, renderLayout, logError, seo })
    );
  }

  if (handleNotFound) {
    app.get(
      "/*",
      withConfig(notFoundHandler, {
        renderLayout,
        pickComponent,
        loadErrorData,
        logError,
        assetHelper,
      })
    );
  }
};

exports.getWithConfig = getWithConfig;

/**
 * *proxyGetRequest* can be used to forward requests to another host, and cache the results on our CDN. This can be done as follows in `app/server/app.js`.
 *
 * ```javascript
 * proxyGetRequest(app, "/path/to/:resource.json", (params) => `https://example.com/${params.resource}.json`, {logError})
 * ```
 *
 * The handler can return the following:
 * * null / undefined - The result will be a 503
 * * any truthy value - The result will be returned as a 200 with the result as content
 * * A url starting with http(s) - The URL will be fetched and content will be returned according to the above two rules
 * @param {Express} app The app to add the route to
 * @param {string} route The new route
 * @param {function} handler A function which takes params and returns a URL to proxy
 * @param opts
 * @param opts.cacheControl The cache control header to set on proxied requests (default: *"public,max-age=15,s-maxage=240,stale-while-revalidate=300,stale-if-error=3600"*)
 */
exports.proxyGetRequest = function (app, route, handler, opts = {}) {
  const {
    cacheControl = "public,max-age=15,s-maxage=240,stale-while-revalidate=300,stale-if-error=3600",
  } = opts;

  getWithConfig(app, route, proxyHandler, opts);

  async function proxyHandler(req, res, next, { config, client }) {
    try {
      const result = await handler(req.params, { config, client });
      if (typeof result === "string" && result.startsWith("http")) {
        sendResult(await rp(result, { json: true }));
      } else {
        sendResult(result);
      }
    } catch (e) {
      logError(e);
      sendResult(null);
    }

    function sendResult(result) {
      if (result) {
        res.setHeader("Cache-Control", cacheControl);
        res.setHeader("Vary", "Accept-Encoding");
        res.json(result);
      } else {
        res.status(503);
        res.end();
      }
    }
  }
};

// This could also be done using express's mount point, but /ping stops working
exports.mountQuintypeAt = function (app, mountAt) {
  app.use(function (req, res, next) {
    const mountPoint =
      typeof mountAt === "function" ? mountAt(req.hostname) : mountAt;

    if (mountPoint && req.url.startsWith(mountPoint)) {
      req.url = req.url.slice(mountPoint.length) || "/";
      next();
    } else if (mountPoint && req.url !== "/ping") {
      res
        .status(404)
        .send(`Not Found: Quintype has been mounted at ${mountPoint}`);
    } else {
      next();
    }
  });
};

/**
 * *ampRoutes* handles all the amp page routes using the *[@quintype/amp](https://developers.quintype.com/quintype-node-amp)* library
 * routes matched:
 * *"/amp/story/:slug"* returns amp story page.
 *
 * @param {Express} app Express app to add the routes to
 * @param {Object} opts Options object used to configure amp. Passing this is optional
 * @param {Object} opts.templates An object that's used to pass custom templates. Each key corresponds to the template name and corresponding value is the template
 * @param {Object} opts.slots An object used to pass slot data.
 * @param {SEO} opts.seo An SEO object that will generate html tags for each page. See [@quintype/seo](https://developers.quintype.com/malibu/isomorphic-rendering/server-side-architecture#quintypeseo)
 * @param {function} opts.headerCardRender Render prop for story headerCard. If passed, the headerCard in default stories will be replaced with this
 * @param {function} opts.relatedStoriesRender Render prop for relatedStories in a story page. If passed, this will replace the related stories
 *
 */
exports.ampRoutes = (app, opts = {}) => {
  const { handleAmpRequest } = require("./handlers/amp-handler");
  getWithConfig(app, "/amp/story/*", handleAmpRequest, opts);
};<|MERGE_RESOLUTION|>--- conflicted
+++ resolved
@@ -35,41 +35,6 @@
 const { URL } = require("url");
 
 /**
-<<<<<<< HEAD
- * *ampRoutes* handles all the amp page routes using the *[@quintype/amp](https://developers.quintype.com/quintype-node-amp)* library
- *
- * @param {Express} app Express app to add the routes to
- * @param {Object} opts Options
- * @param {Object} opts.templates An object each key corresponding to the template name and its value being the template itself
- * @param {Object} opts.slots An object each key corresponding to a slot name and value being the component to be rendered in that slot
- *
- * ```javascript
- * ampRoutes(app, {
- *  templates: { text: TextTemplate },
- *  slots: { slotName: Component }
- * })
- * ```
- *
- * The following amp routes are matched:
- * *"/amp/story/:slug"* returns the amp story page
- */
-exports.ampRoutes = (app, opts = {}) => {
-  const {
-    handleAmpRequest,
-    handleInfiniteScrollRequest,
-  } = require("./handlers/amp-handler");
-
-  getWithConfig(app, "/amp/story/*", handleAmpRequest, opts);
-  getWithConfig(
-    app,
-    "/amp/api/v1/amp-infinite-scroll",
-    handleInfiniteScrollRequest
-  );
-};
-
-/**
-=======
->>>>>>> ea67471a
  * *upstreamQuintypeRoutes* connects various routes directly to the upstream API server.
  *
  * Requests like *&#47;api&#47;&ast;* and *&#47;stories.rss* are directly forwarded, but also it is also possible to forward other routes.
@@ -600,8 +565,24 @@
  * @param {function} opts.headerCardRender Render prop for story headerCard. If passed, the headerCard in default stories will be replaced with this
  * @param {function} opts.relatedStoriesRender Render prop for relatedStories in a story page. If passed, this will replace the related stories
  *
+ * ```javascript
+ * ampRoutes(app, {
+ *  templates: { text: TextTemplate },
+ *  slots: { slotName: Component }
+ * })
+ * ```
+ *
  */
 exports.ampRoutes = (app, opts = {}) => {
-  const { handleAmpRequest } = require("./handlers/amp-handler");
+  const {
+    handleAmpRequest,
+    handleInfiniteScrollRequest,
+  } = require("./handlers/amp-handler");
+
   getWithConfig(app, "/amp/story/*", handleAmpRequest, opts);
+  getWithConfig(
+    app,
+    "/amp/api/v1/amp-infinite-scroll",
+    handleInfiniteScrollRequest
+  );
 };