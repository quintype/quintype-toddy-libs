<!DOCTYPE html>
<html lang="en">
<head>
    <script>(function(i,s,o,g,r,a,m){i['GoogleAnalyticsObject']=r;i[r]=i[r]||function(){(i[r].q=i[r].q||[]).push(arguments)},i[r].l=1*new Date();a=s.createElement(o),m=s.getElementsByTagName(o)[0];a.async=1;a.src=g;m.parentNode.insertBefore(a,m)})(window,document,'script','https://www.google-analytics.com/analytics.js','ga');ga('create', 'UA-66074042-1', 'auto');ga('send', 'pageview');</script>
    <meta charset="utf-8">
    <title>JSDoc: routes</title>

    <script src="https://cdn.jsdelivr.net/gh/google/code-prettify@master/loader/run_prettify.js"></script>
    <script src="https://unpkg.com/@babel/standalone/babel.min.js"></script>
    <script src="./build/entry.js"></script>
    <script src="https://ajax.googleapis.com/ajax/libs/jquery/3.3.1/jquery.min.js"></script>
    <!--[if lt IE 9]>
      <script src="//html5shiv.googlecode.com/svn/trunk/html5.js"></script>
    <![endif]-->
    <link href="https://fonts.googleapis.com/css?family=Muli:100,400,700|Oswald:300|Inconsolata,700" rel="stylesheet">
    <link rel="stylesheet" href="https://use.fontawesome.com/releases/v5.6.3/css/all.css" integrity="sha384-UHRtZLI+pbxtHCWp1t77Bi1L4ZtiqrqD80Kn4Z8NTSRyMA2Fd33n5dQ8lWUE00s/" crossorigin="anonymous">
    <link type="text/css" rel="stylesheet" href="https://jmblog.github.io/color-themes-for-google-code-prettify/themes/tomorrow-night.min.css">
    <link type="text/css" rel="stylesheet" href="styles/app.min.css">
    <link type="text/css" rel="stylesheet" href="styles/iframe.css">
</head>

<body>
    <div id="stickyNavbarOverlay"></div>
    <div class="top-navbar">
        <div class="container">
            <nav class="navbar" role="navigation" aria-label="main navigation">
                <div class="navbar-brand">

                        <img src="https://images.assettype.com/quintype-website/2018-10/013e8cbe-92b4-435f-bbbb-3e101efbc99a/quintype_logo.png?w=180" alt="logo">


                        <h1 class="navbar-item">@quintype/framework</h1>

                    <a id="hamburger" role="button" class="navbar-burger" aria-label="menu" aria-expanded="false">
                        <span aria-hidden="true"></span>
                        <span aria-hidden="true"></span>
                        <span aria-hidden="true"></span>
                    </a>
                </div>

                <div class="navbar-menu">
                    <div class="navbar-end">

                        <div class="navbar-item">
                            <a href="https://github.com/quintype/quintype-node-framework" target="_blank">Github</a>
                        </div>

                    </div>
                </div>

            </nav>
        </div>
    </div>
    <div class="container">
        <div class="columns">
            <div class="column is-3" id="sidebarNav">
                <div class="sidebar">
                    <nav>
                        <h2><a href="index.html">Home</a></h2><div class="category"><h3>Classes</h3><ul><li><a href="module-asset-helper-AssetHelper.html">AssetHelper</a></li></ul></div><div class="category"><h2>Client</h2><h3>Modules</h3><ul><li><a href="module-analytics.html">analytics</a></li><li><a href="module-start.html">start</a></li></ul></div><div class="category"><h2>Isomorphic</h2><h3>Modules</h3><ul><li><a href="module-IsomorphicComponent.html">IsomorphicComponent</a></li><li><a href="module-match-best-route.html">match-best-route</a></li><li><a href="module-pick-component-helper.html">pick-component-helper</a></li></ul></div><div class="category"><h2>Server</h2><h3>Modules</h3><ul><li><a href="module-api-client.html">api-client</a></li><li><a href="module-asset-helper.html">asset-helper</a></li><li><a href="module-caching.html">caching</a></li><li><a href="module-create-app.html">create-app</a></li><li><a href="module-generate-routes.html">generate-routes</a></li><li><a href="module-logger.html">logger</a></li><li><a href="module-publisher-config.html">publisher-config</a></li><li><a href="module-render.html">render</a></li><li><a href="module-routes.html">routes</a></li><li><a href="module-server-start.html">server-start</a></li><li><a href="module-static-configuration.html">static-configuration</a></li><li><a href="module-visual-stories.html">visual-stories</a></li><li>
                          <a href="content-security-policy.html"
                            >content-security-policy</a
                          >
                        </li></ul></div><div class="category"><h2>Service Worker</h2><h3>Modules</h3><ul><li><a href="module-service-worker-helper.html">service-worker-helper</a></li></ul></div>
                    </nav>
                </div>
            </div>
            <div class="column is-9-desktop">
                <div class="content" id="main-content-wrapper">
                    <header class="page-title">
                        <p>Module</p>
                        <h1>routes</h1>
                    </header>






<section>

<header>





</header>

<article>
    <div class="container-overview">


            <div class="description"><p>This namespace exports multiple utility functions for setting up routes</p>
<pre class="prettyprint source lang-javascript"><code>import { upstreamQuintypeRoutes, isomorphicRoutes, getWithConfig, proxyGetRequest } from &quot;@quintype/framework/server/routes&quot;;
</code></pre></div>


















<dl class="details">































        <p class="tag-source">
            <a href="server_routes.js.html" class="button">View Source</a>
            <span>
                <a href="server_routes.js.html">server/routes.js</a>, <a href="server_routes.js.html#line1">line 1</a>
            </span>
        </p>

</dl>
























    </div>
















        <div class='vertical-section'>
            <h3 class="title"><span>Methods</span></h3>
            <div class="members">

                <div class="member">



    <h4 class="name" id=".ampRoutes">


                <span class='tag'>static</span>


        <span class="code-name">

                ampRoutes<span class="signature">(app, opts)</span><span class="type-signature"></span>

        </span>
    </h4>




    <div class="description">
        <p><em>ampRoutes</em> handles all the amp page routes using the <em><a href="https://developers.quintype.com/quintype-node-amp">@quintype/amp</a></em> library
routes matched:
GET - &quot;/amp/story/:slug&quot;* returns amp story page
GET - &quot;/amp/api/v1/amp-infinite-scroll&quot; returns the infinite scroll config JSON. Passed to <amp-next-page> component's <code>src</code> attribute</p>
    </div>










    <h5>Parameters:</h5>


<table class="params">
    <thead>
    <tr>

        <th>Name</th>


        <th>Type</th>





        <th class="last">Description</th>
    </tr>
    </thead>

    <tbody>



<tr class="deep-level-0">

      <td class="name"><code>app</code></td>


  <td class="type">


<span class="param-type">Express</span>



  </td>





  <td class="description last"><p>Express app to add the routes to</p></td>
</tr>





<tr class="deep-level-0">

      <td class="name"><code>opts</code></td>


  <td class="type">


<span class="param-type">Object</span>



  </td>





  <td class="description last"><p>Options object used to configure amp. Passing this is optional</p></td>
</tr>




<tr class="deep-level-1">

      <td class="name"><code>templates</code></td>


  <td class="type">


<span class="param-type">Object</span>



  </td>





  <td class="description last"><p>An object that's used to pass custom templates. Each key corresponds to the template name and corresponding value is the template</p></td>
</tr>



<tr class="deep-level-1">

      <td class="name"><code>slots</code></td>


  <td class="type">


<span class="param-type">Object</span>



  </td>





  <td class="description last"><p>An object used to pass slot data.</p></td>
</tr>



<tr class="deep-level-1">

      <td class="name"><code>seo</code></td>


  <td class="type">


<span class="param-type">SEO</span>



  </td>





  <td class="description last"><p>An SEO object that will generate html tags for each page. See <a href="https://developers.quintype.com/malibu/isomorphic-rendering/server-side-architecture#quintypeseo">@quintype/seo</a></p></td>
</tr>



<tr class="deep-level-1">

      <td class="name"><code>headerCardRender</code></td>


  <td class="type">


<span class="param-type">function</span>



  </td>





  <td class="description last"><p>Render prop for story headerCard. If passed, the headerCard in default stories will be replaced with this</p></td>
</tr>



<tr class="deep-level-1">

      <td class="name"><code>relatedStoriesRender</code></td>


  <td class="type">


<span class="param-type">function</span>



  </td>





  <td class="description last"><p>Render prop for relatedStories in a story page. If passed, this will replace the related stories</p></td>
</tr>





    </tbody>
</table>





<dl class="details">































        <p class="tag-source">
            <a href="server_routes.js.html" class="button">View Source</a>
            <span>
                <a href="server_routes.js.html">server/routes.js</a>, <a href="server_routes.js.html#line580">line 580</a>
            </span>
        </p>

</dl>





















</div>

                <div class="member">



    <h4 class="name" id=".isomorphicRoutes">


                <span class='tag'>static</span>


        <span class="code-name">

                isomorphicRoutes<span class="signature">(app, opts)</span><span class="type-signature"></span>

        </span>
    </h4>




    <div class="description">
        <p><em>isomorphicRoutes</em> brings all the moving parts of the <a href="https://developers.quintype.com/malibu/isomorphic-rendering/server-side-architecture">server side rendering</a> together.
It accepts all the pieces needed, and implements all the plumbing to make these pieces work together.</p>
<p>Note that <em>isomorphicRoutes</em> adds a route that matches <em>/*</em>, so it should be near the end of your <em>app/server/app.js</em>.</p>
    </div>










    <h5>Parameters:</h5>


<table class="params">
    <thead>
    <tr>

        <th>Name</th>


        <th>Type</th>





        <th class="last">Description</th>
    </tr>
    </thead>

    <tbody>



<tr class="deep-level-0">

      <td class="name"><code>app</code></td>


  <td class="type">


<span class="param-type">Express</span>



  </td>





  <td class="description last"><p>Express app to add the routes to</p></td>
</tr>





<tr class="deep-level-0">

      <td class="name"><code>opts</code></td>


  <td class="type">


<span class="param-type">Object</span>



  </td>





  <td class="description last"><p>Options</p></td>
</tr>




<tr class="deep-level-1">

      <td class="name"><code>generateRoutes</code></td>


  <td class="type">


<span class="param-type">function</span>



  </td>





  <td class="description last"><p>A function that generates routes to be matched given a config. See <a href="https://developers.quintype.com/malibu/isomorphic-rendering/server-side-architecture#routing">routing</a> for more information. This call should be memoized, as it's called on every request</p></td>
</tr>



<tr class="deep-level-1">

      <td class="name"><code>renderLayout</code></td>


  <td class="type">


<span class="param-type">function</span>



  </td>





  <td class="description last"><p>A function that renders the layout given the content injected by <em>isomorphicRoutes</em>. See <a href="https://developers.quintype.com/malibu/isomorphic-rendering/server-side-architecture#renderlayout">renderLayout</a></p></td>
</tr>



<tr class="deep-level-1">

      <td class="name"><code>loadData</code></td>


  <td class="type">


<span class="param-type">function</span>



  </td>





  <td class="description last"><p>An async function that loads data for the page, given the <em>pageType</em>. See <a href="https://developers.quintype.com/malibu/isomorphic-rendering/server-side-architecture#loaddata">loadData</a></p></td>
</tr>



<tr class="deep-level-1">

      <td class="name"><code>pickComponent</code></td>


  <td class="type">


<span class="param-type">function</span>



  </td>





  <td class="description last"><p>An async function that picks the correct component for rendering each <em>pageType</em>. See <a href="https://developers.quintype.com/malibu/isomorphic-rendering/server-side-architecture#pickcomponent">pickComponent</a></p></td>
</tr>



<tr class="deep-level-1">

      <td class="name"><code>loadErrorData</code></td>


  <td class="type">


<span class="param-type">function</span>



  </td>





  <td class="description last"><p>An async function that loads data if there is an error. If <em>handleNotFound</em> is set to true, this function is also called to load data for the 404 page</p></td>
</tr>



<tr class="deep-level-1">

      <td class="name"><code>seo</code></td>


  <td class="type">


<span class="param-type">SEO</span>



  </td>





  <td class="description last"><p>An SEO object that will generate html tags for each page. See <a href="https://developers.quintype.com/malibu/isomorphic-rendering/server-side-architecture#quintypeseo">@quintype/seo</a></p></td>
</tr>



<tr class="deep-level-1">

      <td class="name"><code>manifestFn</code></td>


  <td class="type">


<span class="param-type">function</span>



  </td>





  <td class="description last"><p>An async function that accepts the <em>config</em>, and returns content for the <em>/manifest.json</em>. Common fields like <em>name</em>, <em>start_url</em> will be populated by default, but can be owerwritten. If not set, then manifest will not be generated.</p></td>
</tr>



<tr class="deep-level-1">

      <td class="name"><code>assetLinkFn</code></td>


  <td class="type">


<span class="param-type">function</span>



  </td>





  <td class="description last"><p>An async function that accepts <em>config</em> and returns <em>{ packageName, authorizedKeys }</em> for the Android <em>/.well-known/assetlinks.json</em>. If not implemented, then AssetLinks will return a 404.</p></td>
</tr>



<tr class="deep-level-1">

      <td class="name"><code>oneSignalServiceWorkers</code></td>


  <td class="type">


<span class="param-type">boolean</span>



  </td>





  <td class="description last"><p>Deprecated: If set to true, then generate <em>/OneSignalSKDWorker.js</em> which combines the Quintype worker as well as OneSignal's worker. (default: false). Please see <a href="https://developers.quintype.com/malibu/tutorial/onesignal">https://developers.quintype.com/malibu/tutorial/onesignal</a></p></td>
</tr>



<tr class="deep-level-1">

      <td class="name"><code>staticRoutes</code></td>


  <td class="type">


<span class="param-type">*</span>



  </td>





  <td class="description last"><p>WIP: List of static routes</p></td>
</tr>



<tr class="deep-level-1">

      <td class="name"><code>serviceWorkerPaths</code></td>


  <td class="type">


<span class="param-type">Array.&lt;string></span>



  </td>





  <td class="description last"><p>List of paths to host the service worker on (default: [&quot;/service-worker.js&quot;])s</p></td>
</tr>



<tr class="deep-level-1">

      <td class="name"><code>appVersion</code></td>


  <td class="type">


<span class="param-type">number</span>



  </td>





  <td class="description last"><p>The version of this app. In case there is a version mismatch between server and client, then client will update ServiceWorker in the background. See <em>app/isomorphic/app-version.js</em>.</p></td>
</tr>



<tr class="deep-level-1">

      <td class="name"><code>preloadJs</code></td>


  <td class="type">


<span class="param-type">boolean</span>



  </td>





  <td class="description last"><p>Return a <em>Link</em> header preloading JS files. In h/2 compatible browsers, this Js will be pushed. (default: false)</p></td>
</tr>



<tr class="deep-level-1">

      <td class="name"><code>preloadRouteData</code></td>


  <td class="type">


<span class="param-type">boolean</span>



  </td>





  <td class="description last"><p>Return a <em>Link</em> header preloading <em>/route-data.json</em>. In h/2 compatible browsers, this Js will be pushed. (default: false)</p></td>
</tr>



<tr class="deep-level-1">

      <td class="name"><code>handleCustomRoute</code></td>


  <td class="type">


<span class="param-type">boolean</span>



  </td>





  <td class="description last"><p>If the page is not matched as an isomorphic route, then match against a static page or redirect in the CMS, and behave accordingly. Note, this runs after the isomorphic routes, so any live stories or sections will take precedence over a redirection set up in the editor. (default: true)</p></td>
</tr>



<tr class="deep-level-1">

      <td class="name"><code>handleNotFound</code></td>


  <td class="type">


<span class="param-type">boolean</span>



  </td>





  <td class="description last"><p>If set to true, then handle 404 pages with <em>pageType</em> set to <em>&quot;not-found&quot;</em>. (default: true)</p></td>
</tr>



<tr class="deep-level-1">

      <td class="name"><code>redirectRootLevelStories</code></td>


  <td class="type">


<span class="param-type">boolean</span>



  </td>





  <td class="description last"><p>If set to true, then stories URLs without a section (at <em>/:storySlug</em>) will redirect to the canonical url (default: false)</p></td>
</tr>



<tr class="deep-level-1">

      <td class="name"><code>mobileApiEnabled</code></td>


  <td class="type">


<span class="param-type">boolean</span>



  </td>





  <td class="description last"><p>If set to true, then <em>/mobile-data.json</em> will respond to mobile API requests. This is primarily used by the React Native starter kit. (default: true)</p></td>
</tr>



<tr class="deep-level-1">

      <td class="name"><code>mobileConfigFields</code></td>


  <td class="type">


<span class="param-type">Object</span>



  </td>





  <td class="description last"><p>List of fields that are needed in the config field of the <em>/mobile-data.json</em> API. This is primarily used by the React Native starter kit. (default: {})</p></td>
</tr>



<tr class="deep-level-1">

      <td class="name"><code>templateOptions</code></td>


  <td class="type">


<span class="param-type">boolean</span>



  </td>





  <td class="description last"><p>If set to true, then <em>/template-options.json</em> will return a list of available components so that components can be sorted in the CMS. This reads data from <em>config/template-options.yml</em>. See <a href="https://developers.quintype.com/malibu/tutorial/adding-a-homepage-component">Adding a homepage component</a> for more details</p></td>
</tr>



<tr class="deep-level-1">

      <td class="name"><code>lightPages</code></td>


  <td class="type">


<span class="param-type">boolean</span>
|

<span class="param-type">function</span>



  </td>





  <td class="description last"><p>If set to true, then all story pages will render amp pages.</p></td>
</tr>



<tr class="deep-level-1">

      <td class="name"><code>cdnProvider</code></td>


  <td class="type">


<span class="param-type">string</span>



  </td>





  <td class="description last"><p>The name of the cdn provider. Supported cdn providers are akamai, cloudflare. Default value is cloudflare.</p></td>
</tr>



<tr class="deep-level-1">

      <td class="name"><code>maxConfigVersion</code></td>


  <td class="type">


<span class="param-type">function</span>



  </td>





  <td class="description last"><p>An async function which resolves to a integer version of the config. This defaults to config.theme-attributes.cache-burst</p></td>
</tr>



<tr class="deep-level-1">

      <td class="name"><code>redirectUrls</code></td>


  <td class="type">


<span class="param-type">Array.&lt;object></span>
|

<span class="param-type">function</span>



  </td>





  <td class="description last"><p>An array or async function which used to render the redirect url provided in the array of object - &gt;ex- REDIRECT_URLS = [{sourceUrl: &quot;/tag/:tagSlug&quot;,destinationUrl: &quot;/topic/:tagSlug&quot;,statusCode: 301,}]</p></td>
</tr>

<<<<<<< HEAD
<tr class="deep-level-1">

  <td class="name"><code>prerenderServiceUrl</code></td>


<td class="type">


<span class="param-type">String</span>


</td>





<td class="description last"><p>Prerender server url. ex - <em>https://prerender.quintype.io</em></p></td>
</tr>

=======
  
>>>>>>> ea5be088




    </tbody>
</table>





<dl class="details">































        <p class="tag-source">
            <a href="server_routes.js.html" class="button">View Source</a>
            <span>
                <a href="server_routes.js.html">server/routes.js</a>, <a href="server_routes.js.html#line269">line 269</a>
            </span>
        </p>

</dl>





















</div>

                <div class="member">



    <h4 class="name" id=".proxyGetRequest">


                <span class='tag'>static</span>


        <span class="code-name">

                proxyGetRequest<span class="signature">(app, route, handler, opts)</span><span class="type-signature"></span>

        </span>
    </h4>




    <div class="description">
        <p><em>proxyGetRequest</em> can be used to forward requests to another host, and cache the results on our CDN. This can be done as follows in <code>app/server/app.js</code>.</p>
<pre class="prettyprint source lang-javascript"><code>proxyGetRequest(app, &quot;/path/to/:resource.json&quot;, (params) => `https://example.com/${params.resource}.json`, {logError})
</code></pre>
<p>The handler can return the following:</p>
<ul>
<li>null / undefined - The result will be a 503</li>
<li>any truthy value - The result will be returned as a 200 with the result as content</li>
<li>A url starting with http(s) - The URL will be fetched and content will be returned according to the above two rules</li>
</ul>
    </div>










    <h5>Parameters:</h5>


<table class="params">
    <thead>
    <tr>

        <th>Name</th>


        <th>Type</th>





        <th class="last">Description</th>
    </tr>
    </thead>

    <tbody>



<tr class="deep-level-0">

      <td class="name"><code>app</code></td>


  <td class="type">


<span class="param-type">Express</span>



  </td>





  <td class="description last"><p>The app to add the route to</p></td>
</tr>





<tr class="deep-level-0">

      <td class="name"><code>route</code></td>


  <td class="type">


<span class="param-type">string</span>



  </td>





  <td class="description last"><p>The new route</p></td>
</tr>





<tr class="deep-level-0">

      <td class="name"><code>handler</code></td>


  <td class="type">


<span class="param-type">function</span>



  </td>





  <td class="description last"><p>A function which takes params and returns a URL to proxy</p></td>
</tr>





<tr class="deep-level-0">

      <td class="name"><code>opts</code></td>


  <td class="type">

  </td>





  <td class="description last"></td>
</tr>




<tr class="deep-level-1">

      <td class="name"><code>cacheControl</code></td>


  <td class="type">

  </td>





  <td class="description last"><p>The cache control header to set on proxied requests (default: <em>&quot;public,max-age=15,s-maxage=240,stale-while-revalidate=300,stale-if-error=3600&quot;</em>)</p></td>
</tr>





    </tbody>
</table>





<dl class="details">































        <p class="tag-source">
            <a href="server_routes.js.html" class="button">View Source</a>
            <span>
                <a href="server_routes.js.html">server/routes.js</a>, <a href="server_routes.js.html#line513">line 513</a>
            </span>
        </p>

</dl>





















</div>

                <div class="member">



    <h4 class="name" id=".upstreamQuintypeRoutes">


                <span class='tag'>static</span>


        <span class="code-name">

                upstreamQuintypeRoutes<span class="signature">(app, opts)</span><span class="type-signature"></span>

        </span>
    </h4>




    <div class="description">
        <p><em>upstreamQuintypeRoutes</em> connects various routes directly to the upstream API server.</p>
<p>Requests like <em>/api/*</em> and <em>/stories.rss</em> are directly forwarded, but also it is also possible to forward other routes.</p>
    </div>










    <h5>Parameters:</h5>


<table class="params">
    <thead>
    <tr>

        <th>Name</th>


        <th>Type</th>





        <th class="last">Description</th>
    </tr>
    </thead>

    <tbody>



<tr class="deep-level-0">

      <td class="name"><code>app</code></td>


  <td class="type">


<span class="param-type">Express</span>



  </td>





  <td class="description last"><p>The express app to add the routes to</p></td>
</tr>





<tr class="deep-level-0">

      <td class="name"><code>opts</code></td>


  <td class="type">


<span class="param-type">Object</span>



  </td>





  <td class="description last"><p>Options</p></td>
</tr>




<tr class="deep-level-1">

      <td class="name"><code>extraRoutes</code></td>


  <td class="type">


<span class="param-type">Array.&lt;string></span>



  </td>





  <td class="description last"><p>Additionally forward some routes upstream. This takes an array of express compatible routes, such as [&quot;/foo/*&quot;]</p></td>
</tr>



<tr class="deep-level-1">

      <td class="name"><code>forwardAmp</code></td>


  <td class="type">


<span class="param-type">boolean</span>



  </td>





  <td class="description last"><p>Forward amp story routes upstream (default false)</p></td>
</tr>



<tr class="deep-level-1">

      <td class="name"><code>forwardFavicon</code></td>


  <td class="type">


<span class="param-type">boolean</span>



  </td>





  <td class="description last"><p>Forward favicon requests to the CMS (default false)</p></td>
</tr>



<tr class="deep-level-1">

      <td class="name"><code>isSitemapUrlEnabled</code></td>


  <td class="type">


<span class="param-type">boolean</span>



  </td>





  <td class="description last"><p>To enable /news_sitemap/today and /news_sitemap/yesterday sitemap news url (default /news_sitemap.xml)</p></td>
</tr>





    </tbody>
</table>





<dl class="details">































        <p class="tag-source">
            <a href="server_routes.js.html" class="button">View Source</a>
            <span>
                <a href="server_routes.js.html">server/routes.js</a>, <a href="server_routes.js.html#line48">line 48</a>
            </span>
        </p>

</dl>





















</div>

                <div class="member">



    <h4 class="name" id="~getWithConfig">


                <span class='tag'>inner</span>


        <span class="code-name">

                getWithConfig<span class="signature">(app, route, handler, opts)</span><span class="type-signature"></span>

        </span>
    </h4>




    <div class="description">
        <p>Use <em>getWithConfig</em> to handle GET requests. The handle that is accepted is of type <a href="module-routes.html#~Handler">module:routes~Handler</a>, which is similar to an express
handler, but already has a <em>client</em> initialized, and the <em>config</em> fetched from the server.</p>
    </div>










    <h5>Parameters:</h5>


<table class="params">
    <thead>
    <tr>

        <th>Name</th>


        <th>Type</th>





        <th class="last">Description</th>
    </tr>
    </thead>

    <tbody>



<tr class="deep-level-0">

      <td class="name"><code>app</code></td>


  <td class="type">


<span class="param-type">Express</span>



  </td>





  <td class="description last"><p>Express app to add the route to</p></td>
</tr>





<tr class="deep-level-0">

      <td class="name"><code>route</code></td>


  <td class="type">


<span class="param-type">string</span>



  </td>





  <td class="description last"><p>The route to implement</p></td>
</tr>





<tr class="deep-level-0">

      <td class="name"><code>handler</code></td>


  <td class="type">


<span class="param-type"><a href="module-routes.html#~Handler">module:routes~Handler</a></span>



  </td>





  <td class="description last"><p>The Handler to run</p></td>
</tr>





<tr class="deep-level-0">

      <td class="name"><code>opts</code></td>


  <td class="type">


<span class="param-type">Object</span>



  </td>





  <td class="description last"><p>Options that will be passed to the handler. These options will be merged with a <em>config</em> and <em>client</em></p></td>
</tr>



    </tbody>
</table>





<dl class="details">































        <p class="tag-source">
            <a href="server_routes.js.html" class="button">View Source</a>
            <span>
                <a href="server_routes.js.html">server/routes.js</a>, <a href="server_routes.js.html#line226">line 226</a>
            </span>
        </p>

</dl>





















</div>

            </div>
        </div>



        <div class='vertical-section'>
            <h3 class="title"><span>Type Definitions</span></h3>
            <div class="members">

                <div class="member">

<h4 class="name" id="~Handler">

    <span class="code-name">
        Handler
    </span>
</h4>




<div class="description">
    <p>A handler is an extension of an express handler. Handlers are declared with the following arguments</p>
<pre class="prettyprint source lang-javascript"><code>function handler(req, res, next, { config, client, ...opts }) {
 // do something cool
}
</code></pre>
</div>





<dl class="details">































        <p class="tag-source">
            <a href="server_routes.js.html" class="button">View Source</a>
            <span>
                <a href="server_routes.js.html">server/routes.js</a>, <a href="server_routes.js.html#line207">line 207</a>
            </span>
        </p>

</dl>





</div>

            </div>
        </div>



</article>

</section>




                </div>
            </div>
        </div>
    </div>

<footer class="footer">
    <div class="content has-text-centered">
        <p>Documentation generated by <a href="https://github.com/jsdoc3/jsdoc">JSDoc 3.6.3</a></p>
        <p class="sidebar-created-by">
            <a href="https://github.com/SoftwareBrothers/better-docs" target="_blank">BetterDocs theme</a> provided with <i class="fas fa-heart"></i> by
            <a href="http://softwarebrothers.co" target="_blank">SoftwareBrothers - JavaScript Development Agency</a>
        </p>
    </div>
</footer>

<script src="scripts/app.min.js"></script>
<script src="scripts/linenumber.js"> </script>
</body>
</html><|MERGE_RESOLUTION|>--- conflicted
+++ resolved
@@ -1156,30 +1156,7 @@
   <td class="description last"><p>An array or async function which used to render the redirect url provided in the array of object - &gt;ex- REDIRECT_URLS = [{sourceUrl: &quot;/tag/:tagSlug&quot;,destinationUrl: &quot;/topic/:tagSlug&quot;,statusCode: 301,}]</p></td>
 </tr>
 
-<<<<<<< HEAD
-<tr class="deep-level-1">
-
-  <td class="name"><code>prerenderServiceUrl</code></td>
-
-
-<td class="type">
-
-
-<span class="param-type">String</span>
-
-
-</td>
-
-
-
-
-
-<td class="description last"><p>Prerender server url. ex - <em>https://prerender.quintype.io</em></p></td>
-</tr>
-
-=======
-  
->>>>>>> ea5be088
+
 
 
 
